// Copyright (c) 2009-2010 Satoshi Nakamoto
// Copyright (c) 2009-2014 The Bitcoin Core developers
// Distributed under the MIT software license, see the accompanying
// file COPYING or http://www.opensource.org/licenses/mit-license.php.

#include "main.h"

#include "addrman.h"
#include "alert.h"
#include "arith_uint256.h"
#include "chainparams.h"
#include "checkpoints.h"
#include "checkqueue.h"
#include "consensus/consensus.h"
#include "consensus/validation.h"
#include "hash.h"
#include "init.h"
#include "merkleblock.h"
#include "net.h"
#include "policy/policy.h"
#include "pow.h"
#include "primitives/block.h"
#include "primitives/transaction.h"
#include "script/script.h"
#include "script/sigcache.h"
#include "script/standard.h"
#include "tinyformat.h"
#include "txdb.h"
#include "txmempool.h"
#include "ui_interface.h"
#include "undo.h"
#include "util.h"
#include "utilmoneystr.h"
#include "utilstrencodings.h"
#include "validationinterface.h"

#include <sstream>

#include <boost/algorithm/string/replace.hpp>
#include <boost/filesystem.hpp>
#include <boost/filesystem/fstream.hpp>
#include <boost/math/distributions/poisson.hpp>
#include <boost/thread.hpp>

using namespace std;

#if defined(NDEBUG)
# error "Bitcoin cannot be compiled without assertions."
#endif

/**
 * Global state
 */

CCriticalSection cs_main;

BlockMap mapBlockIndex;
CChain chainActive;
CBlockIndex *pindexBestHeader = NULL;
int64_t nTimeBestReceived = 0;
CWaitableCriticalSection csBestBlock;
CConditionVariable cvBlockChange;
int nScriptCheckThreads = 0;
bool fImporting = false;
bool fReindex = false;
bool fTxIndex = false;
bool fHavePruned = false;
bool fPruneMode = false;
bool fIsBareMultisigStd = true;
bool fRequireStandard = true;
bool fCheckBlockIndex = false;
bool fCheckpointsEnabled = true;
size_t nCoinCacheUsage = 5000 * 300;
uint64_t nPruneTarget = 0;
bool fAlerts = DEFAULT_ALERTS;

/** Fees smaller than this (in satoshi) are considered zero fee (for relaying, mining and transaction creation) */
CFeeRate minRelayTxFee = CFeeRate(DEFAULT_MIN_RELAY_TX_FEE);

CTxMemPool mempool(::minRelayTxFee);

struct COrphanTx {
    CTransaction tx;
    NodeId fromPeer;
};
map<uint256, COrphanTx> mapOrphanTransactions GUARDED_BY(cs_main);;
map<uint256, set<uint256> > mapOrphanTransactionsByPrev GUARDED_BY(cs_main);;
void EraseOrphansFor(NodeId peer) EXCLUSIVE_LOCKS_REQUIRED(cs_main);

/**
 * Returns true if there are nRequired or more blocks of minVersion or above
 * in the last Consensus::Params::nMajorityWindow blocks, starting at pstart and going backwards.
 */
static bool IsSuperMajority(int minVersion, const CBlockIndex* pstart, unsigned nRequired, const Consensus::Params& consensusParams);
static void CheckBlockIndex(const Consensus::Params& consensusParams);

/** Constant stuff for coinbase transactions we create: */
CScript COINBASE_FLAGS;

const string strMessageMagic = "Bitcoin Signed Message:\n";

// Internal stuff
namespace {

    struct CBlockIndexWorkComparator
    {
        bool operator()(CBlockIndex *pa, CBlockIndex *pb) const {
            // First sort by most total work, ...
            if (pa->nChainWork > pb->nChainWork) return false;
            if (pa->nChainWork < pb->nChainWork) return true;

            // ... then by earliest time received, ...
            if (pa->nSequenceId < pb->nSequenceId) return false;
            if (pa->nSequenceId > pb->nSequenceId) return true;

            // Use pointer address as tie breaker (should only happen with blocks
            // loaded from disk, as those all have id 0).
            if (pa < pb) return false;
            if (pa > pb) return true;

            // Identical blocks.
            return false;
        }
    };

    CBlockIndex *pindexBestInvalid;

    /**
     * The set of all CBlockIndex entries with BLOCK_VALID_TRANSACTIONS (for itself and all ancestors) and
     * as good as our current tip or better. Entries may be failed, though, and pruning nodes may be
     * missing the data for the block.
     */
    set<CBlockIndex*, CBlockIndexWorkComparator> setBlockIndexCandidates;
    /** Number of nodes with fSyncStarted. */
    int nSyncStarted = 0;
    /** All pairs A->B, where A (or one if its ancestors) misses transactions, but B has transactions.
      * Pruned nodes may have entries where B is missing data.
      */
    multimap<CBlockIndex*, CBlockIndex*> mapBlocksUnlinked;

    CCriticalSection cs_LastBlockFile;
    std::vector<CBlockFileInfo> vinfoBlockFile;
    int nLastBlockFile = 0;
    /** Global flag to indicate we should check to see if there are
     *  block/undo files that should be deleted.  Set on startup
     *  or if we allocate more file space when we're in prune mode
     */
    bool fCheckForPruning = false;

    /**
     * Every received block is assigned a unique and increasing identifier, so we
     * know which one to give priority in case of a fork.
     */
    CCriticalSection cs_nBlockSequenceId;
    /** Blocks loaded from disk are assigned id 0, so start the counter at 1. */
    uint32_t nBlockSequenceId = 1;

    /**
     * Sources of received blocks, saved to be able to send them reject
     * messages or ban them when processing happens afterwards. Protected by
     * cs_main.
     */
    map<uint256, NodeId> mapBlockSource;

    /**
     * Filter for transactions that were recently rejected by
     * AcceptToMemoryPool. These are not rerequested until the chain tip
     * changes, at which point the entire filter is reset. Protected by
     * cs_main.
     *
     * Without this filter we'd be re-requesting txs from each of our peers,
     * increasing bandwidth consumption considerably. For instance, with 100
     * peers, half of which relay a tx we don't accept, that might be a 50x
     * bandwidth increase. A flooding attacker attempting to roll-over the
     * filter using minimum-sized, 60byte, transactions might manage to send
     * 1000/sec if we have fast peers, so we pick 120,000 to give our peers a
     * two minute window to send invs to us.
     *
     * Decreasing the false positive rate is fairly cheap, so we pick one in a
     * million to make it highly unlikely for users to have issues with this
     * filter.
     *
     * Memory used: 1.7MB
     */
    boost::scoped_ptr<CRollingBloomFilter> recentRejects;
    uint256 hashRecentRejectsChainTip;

    /** Blocks that are in flight, and that are in the queue to be downloaded. Protected by cs_main. */
    struct QueuedBlock {
        uint256 hash;
        CBlockIndex *pindex;  //! Optional.
        int64_t nTime;  //! Time of "getdata" request in microseconds.
        bool fValidatedHeaders;  //! Whether this block has validated headers at the time of request.
        int64_t nTimeDisconnect; //! The timeout for this block request (for disconnecting a slow peer)
    };
    map<uint256, pair<NodeId, list<QueuedBlock>::iterator> > mapBlocksInFlight;

    /** Number of blocks in flight with validated headers. */
    int nQueuedValidatedHeaders = 0;

    /** Number of preferable block download peers. */
    int nPreferredDownload = 0;

    /** Dirty block index entries. */
    set<CBlockIndex*> setDirtyBlockIndex;

    /** Dirty block file entries. */
    set<int> setDirtyFileInfo;
} // anon namespace

//////////////////////////////////////////////////////////////////////////////
//
// Registration of network node signals.
//

namespace {

struct CBlockReject {
    unsigned char chRejectCode;
    string strRejectReason;
    uint256 hashBlock;
};

/**
 * Maintain validation-specific state about nodes, protected by cs_main, instead
 * by CNode's own locks. This simplifies asynchronous operation, where
 * processing of incoming data is done after the ProcessMessage call returns,
 * and we're no longer holding the node's locks.
 */
struct CNodeState {
    //! The peer's address
    CService address;
    //! Whether we have a fully established connection.
    bool fCurrentlyConnected;
    //! Accumulated misbehaviour score for this peer.
    int nMisbehavior;
    //! Whether this peer should be disconnected and banned (unless whitelisted).
    bool fShouldBan;
    //! String name of this peer (debugging/logging purposes).
    std::string name;
    //! List of asynchronously-determined block rejections to notify this peer about.
    std::vector<CBlockReject> rejects;
    //! The best known block we know this peer has announced.
    CBlockIndex *pindexBestKnownBlock;
    //! The hash of the last unknown block this peer has announced.
    uint256 hashLastUnknownBlock;
    //! The last full block we both have.
    CBlockIndex *pindexLastCommonBlock;
    //! The best header we have sent our peer.
    CBlockIndex *pindexBestHeaderSent;
    //! Whether we've started headers synchronization with this peer.
    bool fSyncStarted;
    //! Since when we're stalling block download progress (in microseconds), or 0.
    int64_t nStallingSince;
    list<QueuedBlock> vBlocksInFlight;
    int nBlocksInFlight;
    int nBlocksInFlightValidHeaders;
    //! Whether we consider this a preferred download peer.
    bool fPreferredDownload;
    //! Whether this peer wants invs or headers (when possible) for block announcements.
    bool fPreferHeaders;

    CNodeState() {
        fCurrentlyConnected = false;
        nMisbehavior = 0;
        fShouldBan = false;
        pindexBestKnownBlock = NULL;
        hashLastUnknownBlock.SetNull();
        pindexLastCommonBlock = NULL;
        pindexBestHeaderSent = NULL;
        fSyncStarted = false;
        nStallingSince = 0;
        nBlocksInFlight = 0;
        nBlocksInFlightValidHeaders = 0;
        fPreferredDownload = false;
        fPreferHeaders = false;
    }
};

/** Map maintaining per-node state. Requires cs_main. */
map<NodeId, CNodeState> mapNodeState;

// Requires cs_main.
CNodeState *State(NodeId pnode) {
    map<NodeId, CNodeState>::iterator it = mapNodeState.find(pnode);
    if (it == mapNodeState.end())
        return NULL;
    return &it->second;
}

int GetHeight()
{
    LOCK(cs_main);
    return chainActive.Height();
}

void UpdatePreferredDownload(CNode* node, CNodeState* state)
{
    nPreferredDownload -= state->fPreferredDownload;

    // Whether this node should be marked as a preferred download node.
    state->fPreferredDownload = (!node->fInbound || node->fWhitelisted) && !node->fOneShot && !node->fClient;

    nPreferredDownload += state->fPreferredDownload;
}

// Returns time at which to timeout block request (nTime in microseconds)
int64_t GetBlockTimeout(int64_t nTime, int nValidatedQueuedBefore, const Consensus::Params &consensusParams)
{
    return nTime + 500000 * consensusParams.nPowTargetSpacing * (4 + nValidatedQueuedBefore);
}

void InitializeNode(NodeId nodeid, const CNode *pnode) {
    LOCK(cs_main);
    CNodeState &state = mapNodeState.insert(std::make_pair(nodeid, CNodeState())).first->second;
    state.name = pnode->addrName;
    state.address = pnode->addr;
}

void FinalizeNode(NodeId nodeid) {
    LOCK(cs_main);
    CNodeState *state = State(nodeid);

    if (state->fSyncStarted)
        nSyncStarted--;

    if (state->nMisbehavior == 0 && state->fCurrentlyConnected) {
        AddressCurrentlyConnected(state->address);
    }

    BOOST_FOREACH(const QueuedBlock& entry, state->vBlocksInFlight)
        mapBlocksInFlight.erase(entry.hash);
    EraseOrphansFor(nodeid);
    nPreferredDownload -= state->fPreferredDownload;

    mapNodeState.erase(nodeid);
}

// Requires cs_main.
// Returns a bool indicating whether we requested this block.
bool MarkBlockAsReceived(const uint256& hash) {
    map<uint256, pair<NodeId, list<QueuedBlock>::iterator> >::iterator itInFlight = mapBlocksInFlight.find(hash);
    if (itInFlight != mapBlocksInFlight.end()) {
        CNodeState *state = State(itInFlight->second.first);
        nQueuedValidatedHeaders -= itInFlight->second.second->fValidatedHeaders;
        state->nBlocksInFlightValidHeaders -= itInFlight->second.second->fValidatedHeaders;
        state->vBlocksInFlight.erase(itInFlight->second.second);
        state->nBlocksInFlight--;
        state->nStallingSince = 0;
        mapBlocksInFlight.erase(itInFlight);
        return true;
    }
    return false;
}

// Requires cs_main.
void MarkBlockAsInFlight(NodeId nodeid, const uint256& hash, const Consensus::Params& consensusParams, CBlockIndex *pindex = NULL) {
    CNodeState *state = State(nodeid);
    assert(state != NULL);

    // Make sure it's not listed somewhere already.
    MarkBlockAsReceived(hash);

    int64_t nNow = GetTimeMicros();
    QueuedBlock newentry = {hash, pindex, nNow, pindex != NULL, GetBlockTimeout(nNow, nQueuedValidatedHeaders, consensusParams)};
    nQueuedValidatedHeaders += newentry.fValidatedHeaders;
    list<QueuedBlock>::iterator it = state->vBlocksInFlight.insert(state->vBlocksInFlight.end(), newentry);
    state->nBlocksInFlight++;
    state->nBlocksInFlightValidHeaders += newentry.fValidatedHeaders;
    mapBlocksInFlight[hash] = std::make_pair(nodeid, it);
}

/** Check whether the last unknown block a peer advertized is not yet known. */
void ProcessBlockAvailability(NodeId nodeid) {
    CNodeState *state = State(nodeid);
    assert(state != NULL);

    if (!state->hashLastUnknownBlock.IsNull()) {
        BlockMap::iterator itOld = mapBlockIndex.find(state->hashLastUnknownBlock);
        if (itOld != mapBlockIndex.end() && itOld->second->nChainWork > 0) {
            if (state->pindexBestKnownBlock == NULL || itOld->second->nChainWork >= state->pindexBestKnownBlock->nChainWork)
                state->pindexBestKnownBlock = itOld->second;
            state->hashLastUnknownBlock.SetNull();
        }
    }
}

/** Update tracking information about which blocks a peer is assumed to have. */
void UpdateBlockAvailability(NodeId nodeid, const uint256 &hash) {
    CNodeState *state = State(nodeid);
    assert(state != NULL);

    ProcessBlockAvailability(nodeid);

    BlockMap::iterator it = mapBlockIndex.find(hash);
    if (it != mapBlockIndex.end() && it->second->nChainWork > 0) {
        // An actually better block was announced.
        if (state->pindexBestKnownBlock == NULL || it->second->nChainWork >= state->pindexBestKnownBlock->nChainWork)
            state->pindexBestKnownBlock = it->second;
    } else {
        // An unknown block was announced; just assume that the latest one is the best one.
        state->hashLastUnknownBlock = hash;
    }
}

// Requires cs_main
bool CanDirectFetch(const Consensus::Params &consensusParams)
{
    return chainActive.Tip()->GetBlockTime() > GetAdjustedTime() - consensusParams.nPowTargetSpacing * 20;
}

// Requires cs_main
bool PeerHasHeader(CNodeState *state, CBlockIndex *pindex)
{
    if (state->pindexBestKnownBlock && pindex == state->pindexBestKnownBlock->GetAncestor(pindex->nHeight))
        return true;
    if (state->pindexBestHeaderSent && pindex == state->pindexBestHeaderSent->GetAncestor(pindex->nHeight))
        return true;
    return false;
}

/** Find the last common ancestor two blocks have.
 *  Both pa and pb must be non-NULL. */
CBlockIndex* LastCommonAncestor(CBlockIndex* pa, CBlockIndex* pb) {
    if (pa->nHeight > pb->nHeight) {
        pa = pa->GetAncestor(pb->nHeight);
    } else if (pb->nHeight > pa->nHeight) {
        pb = pb->GetAncestor(pa->nHeight);
    }

    while (pa != pb && pa && pb) {
        pa = pa->pprev;
        pb = pb->pprev;
    }

    // Eventually all chain branches meet at the genesis block.
    assert(pa == pb);
    return pa;
}

/** Update pindexLastCommonBlock and add not-in-flight missing successors to vBlocks, until it has
 *  at most count entries. */
void FindNextBlocksToDownload(NodeId nodeid, unsigned int count, std::vector<CBlockIndex*>& vBlocks, NodeId& nodeStaller) {
    if (count == 0)
        return;

    vBlocks.reserve(vBlocks.size() + count);
    CNodeState *state = State(nodeid);
    assert(state != NULL);

    // Make sure pindexBestKnownBlock is up to date, we'll need it.
    ProcessBlockAvailability(nodeid);

    if (state->pindexBestKnownBlock == NULL || state->pindexBestKnownBlock->nChainWork < chainActive.Tip()->nChainWork) {
        // This peer has nothing interesting.
        return;
    }

    if (state->pindexLastCommonBlock == NULL) {
        // Bootstrap quickly by guessing a parent of our best tip is the forking point.
        // Guessing wrong in either direction is not a problem.
        state->pindexLastCommonBlock = chainActive[std::min(state->pindexBestKnownBlock->nHeight, chainActive.Height())];
    }

    // If the peer reorganized, our previous pindexLastCommonBlock may not be an ancestor
    // of its current tip anymore. Go back enough to fix that.
    state->pindexLastCommonBlock = LastCommonAncestor(state->pindexLastCommonBlock, state->pindexBestKnownBlock);
    if (state->pindexLastCommonBlock == state->pindexBestKnownBlock)
        return;

    std::vector<CBlockIndex*> vToFetch;
    CBlockIndex *pindexWalk = state->pindexLastCommonBlock;
    // Never fetch further than the best block we know the peer has, or more than BLOCK_DOWNLOAD_WINDOW + 1 beyond the last
    // linked block we have in common with this peer. The +1 is so we can detect stalling, namely if we would be able to
    // download that next block if the window were 1 larger.
    int nWindowEnd = state->pindexLastCommonBlock->nHeight + BLOCK_DOWNLOAD_WINDOW;
    int nMaxHeight = std::min<int>(state->pindexBestKnownBlock->nHeight, nWindowEnd + 1);
    NodeId waitingfor = -1;
    while (pindexWalk->nHeight < nMaxHeight) {
        // Read up to 128 (or more, if more blocks than that are needed) successors of pindexWalk (towards
        // pindexBestKnownBlock) into vToFetch. We fetch 128, because CBlockIndex::GetAncestor may be as expensive
        // as iterating over ~100 CBlockIndex* entries anyway.
        int nToFetch = std::min(nMaxHeight - pindexWalk->nHeight, std::max<int>(count - vBlocks.size(), 128));
        vToFetch.resize(nToFetch);
        pindexWalk = state->pindexBestKnownBlock->GetAncestor(pindexWalk->nHeight + nToFetch);
        vToFetch[nToFetch - 1] = pindexWalk;
        for (unsigned int i = nToFetch - 1; i > 0; i--) {
            vToFetch[i - 1] = vToFetch[i]->pprev;
        }

        // Iterate over those blocks in vToFetch (in forward direction), adding the ones that
        // are not yet downloaded and not in flight to vBlocks. In the mean time, update
        // pindexLastCommonBlock as long as all ancestors are already downloaded, or if it's
        // already part of our chain (and therefore don't need it even if pruned).
        BOOST_FOREACH(CBlockIndex* pindex, vToFetch) {
            if (!pindex->IsValid(BLOCK_VALID_TREE)) {
                // We consider the chain that this peer is on invalid.
                return;
            }
            if (pindex->nStatus & BLOCK_HAVE_DATA || chainActive.Contains(pindex)) {
                if (pindex->nChainTx)
                    state->pindexLastCommonBlock = pindex;
            } else if (mapBlocksInFlight.count(pindex->GetBlockHash()) == 0) {
                // The block is not already downloaded, and not yet in flight.
                if (pindex->nHeight > nWindowEnd) {
                    // We reached the end of the window.
                    if (vBlocks.size() == 0 && waitingfor != nodeid) {
                        // We aren't able to fetch anything, but we would be if the download window was one larger.
                        nodeStaller = waitingfor;
                    }
                    return;
                }
                vBlocks.push_back(pindex);
                if (vBlocks.size() == count) {
                    return;
                }
            } else if (waitingfor == -1) {
                // This is the first already-in-flight block.
                waitingfor = mapBlocksInFlight[pindex->GetBlockHash()].first;
            }
        }
    }
}

} // anon namespace

bool GetNodeStateStats(NodeId nodeid, CNodeStateStats &stats) {
    LOCK(cs_main);
    CNodeState *state = State(nodeid);
    if (state == NULL)
        return false;
    stats.nMisbehavior = state->nMisbehavior;
    stats.nSyncHeight = state->pindexBestKnownBlock ? state->pindexBestKnownBlock->nHeight : -1;
    stats.nCommonHeight = state->pindexLastCommonBlock ? state->pindexLastCommonBlock->nHeight : -1;
    BOOST_FOREACH(const QueuedBlock& queue, state->vBlocksInFlight) {
        if (queue.pindex)
            stats.vHeightInFlight.push_back(queue.pindex->nHeight);
    }
    return true;
}

void RegisterNodeSignals(CNodeSignals& nodeSignals)
{
    nodeSignals.GetHeight.connect(&GetHeight);
    nodeSignals.ProcessMessages.connect(&ProcessMessages);
    nodeSignals.SendMessages.connect(&SendMessages);
    nodeSignals.InitializeNode.connect(&InitializeNode);
    nodeSignals.FinalizeNode.connect(&FinalizeNode);
}

void UnregisterNodeSignals(CNodeSignals& nodeSignals)
{
    nodeSignals.GetHeight.disconnect(&GetHeight);
    nodeSignals.ProcessMessages.disconnect(&ProcessMessages);
    nodeSignals.SendMessages.disconnect(&SendMessages);
    nodeSignals.InitializeNode.disconnect(&InitializeNode);
    nodeSignals.FinalizeNode.disconnect(&FinalizeNode);
}

CBlockIndex* FindForkInGlobalIndex(const CChain& chain, const CBlockLocator& locator)
{
    // Find the first block the caller has in the main chain
    BOOST_FOREACH(const uint256& hash, locator.vHave) {
        BlockMap::iterator mi = mapBlockIndex.find(hash);
        if (mi != mapBlockIndex.end())
        {
            CBlockIndex* pindex = (*mi).second;
            if (chain.Contains(pindex))
                return pindex;
        }
    }
    return chain.Genesis();
}

CCoinsViewCache *pcoinsTip = NULL;
CBlockTreeDB *pblocktree = NULL;

//////////////////////////////////////////////////////////////////////////////
//
// mapOrphanTransactions
//

bool AddOrphanTx(const CTransaction& tx, NodeId peer) EXCLUSIVE_LOCKS_REQUIRED(cs_main)
{
    uint256 hash = tx.GetHash();
    if (mapOrphanTransactions.count(hash))
        return false;

    // Ignore big transactions, to avoid a
    // send-big-orphans memory exhaustion attack. If a peer has a legitimate
    // large transaction with a missing parent then we assume
    // it will rebroadcast it later, after the parent transaction(s)
    // have been mined or received.
    // 10,000 orphans, each of which is at most 5,000 bytes big is
    // at most 500 megabytes of orphans:
    unsigned int sz = tx.GetSerializeSize(SER_NETWORK, CTransaction::CURRENT_VERSION);
    if (sz > 5000)
    {
        LogPrint("mempool", "ignoring large orphan tx (size: %u, hash: %s)\n", sz, hash.ToString());
        return false;
    }

    mapOrphanTransactions[hash].tx = tx;
    mapOrphanTransactions[hash].fromPeer = peer;
    BOOST_FOREACH(const CTxIn& txin, tx.vin)
        mapOrphanTransactionsByPrev[txin.prevout.hash].insert(hash);

    LogPrint("mempool", "stored orphan tx %s (mapsz %u prevsz %u)\n", hash.ToString(),
             mapOrphanTransactions.size(), mapOrphanTransactionsByPrev.size());
    return true;
}

void static EraseOrphanTx(uint256 hash) EXCLUSIVE_LOCKS_REQUIRED(cs_main)
{
    map<uint256, COrphanTx>::iterator it = mapOrphanTransactions.find(hash);
    if (it == mapOrphanTransactions.end())
        return;
    BOOST_FOREACH(const CTxIn& txin, it->second.tx.vin)
    {
        map<uint256, set<uint256> >::iterator itPrev = mapOrphanTransactionsByPrev.find(txin.prevout.hash);
        if (itPrev == mapOrphanTransactionsByPrev.end())
            continue;
        itPrev->second.erase(hash);
        if (itPrev->second.empty())
            mapOrphanTransactionsByPrev.erase(itPrev);
    }
    mapOrphanTransactions.erase(it);
}

void EraseOrphansFor(NodeId peer)
{
    int nErased = 0;
    map<uint256, COrphanTx>::iterator iter = mapOrphanTransactions.begin();
    while (iter != mapOrphanTransactions.end())
    {
        map<uint256, COrphanTx>::iterator maybeErase = iter++; // increment to avoid iterator becoming invalid
        if (maybeErase->second.fromPeer == peer)
        {
            EraseOrphanTx(maybeErase->second.tx.GetHash());
            ++nErased;
        }
    }
    if (nErased > 0) LogPrint("mempool", "Erased %d orphan tx from peer %d\n", nErased, peer);
}


unsigned int LimitOrphanTxSize(unsigned int nMaxOrphans) EXCLUSIVE_LOCKS_REQUIRED(cs_main)
{
    unsigned int nEvicted = 0;
    while (mapOrphanTransactions.size() > nMaxOrphans)
    {
        // Evict a random orphan:
        uint256 randomhash = GetRandHash();
        map<uint256, COrphanTx>::iterator it = mapOrphanTransactions.lower_bound(randomhash);
        if (it == mapOrphanTransactions.end())
            it = mapOrphanTransactions.begin();
        EraseOrphanTx(it->first);
        ++nEvicted;
    }
    return nEvicted;
}

bool IsFinalTx(const CTransaction &tx, int nBlockHeight, int64_t nBlockTime)
{
    if (tx.nLockTime == 0)
        return true;
    if ((int64_t)tx.nLockTime < ((int64_t)tx.nLockTime < LOCKTIME_THRESHOLD ? (int64_t)nBlockHeight : nBlockTime))
        return true;
    BOOST_FOREACH(const CTxIn& txin, tx.vin)
        if (!txin.IsFinal())
            return false;
    return true;
}

bool CheckFinalTx(const CTransaction &tx, int flags)
{
    AssertLockHeld(cs_main);

    // By convention a negative value for flags indicates that the
    // current network-enforced consensus rules should be used. In
    // a future soft-fork scenario that would mean checking which
    // rules would be enforced for the next block and setting the
    // appropriate flags. At the present time no soft-forks are
    // scheduled, so no flags are set.
    flags = std::max(flags, 0);

    // CheckFinalTx() uses chainActive.Height()+1 to evaluate
    // nLockTime because when IsFinalTx() is called within
    // CBlock::AcceptBlock(), the height of the block *being*
    // evaluated is what is used. Thus if we want to know if a
    // transaction can be part of the *next* block, we need to call
    // IsFinalTx() with one more than chainActive.Height().
    const int nBlockHeight = chainActive.Height() + 1;

    // Timestamps on the other hand don't get any special treatment,
    // because we can't know what timestamp the next block will have,
    // and there aren't timestamp applications where it matters.
    // However this changes once median past time-locks are enforced:
    const int64_t nBlockTime = (flags & LOCKTIME_MEDIAN_TIME_PAST)
                             ? chainActive.Tip()->GetMedianTimePast()
                             : GetAdjustedTime();

    return IsFinalTx(tx, nBlockHeight, nBlockTime);
}

unsigned int GetLegacySigOpCount(const CTransaction& tx)
{
    unsigned int nSigOps = 0;
    BOOST_FOREACH(const CTxIn& txin, tx.vin)
    {
        nSigOps += txin.scriptSig.GetSigOpCount(false);
    }
    BOOST_FOREACH(const CTxOut& txout, tx.vout)
    {
        nSigOps += txout.scriptPubKey.GetSigOpCount(false);
    }
    return nSigOps;
}

unsigned int GetP2SHSigOpCount(const CTransaction& tx, const CCoinsViewCache& inputs)
{
    if (tx.IsCoinBase())
        return 0;

    unsigned int nSigOps = 0;
    for (unsigned int i = 0; i < tx.vin.size(); i++)
    {
        const CTxOut &prevout = inputs.GetOutputFor(tx.vin[i]);
        if (prevout.scriptPubKey.IsPayToScriptHash())
            nSigOps += prevout.scriptPubKey.GetSigOpCount(tx.vin[i].scriptSig);
    }
    return nSigOps;
}








bool CheckTransaction(const CTransaction& tx, CValidationState &state)
{
    // Basic checks that don't depend on any context
    if (tx.vin.empty())
        return state.DoS(10, false, REJECT_INVALID, "bad-txns-vin-empty");
    if (tx.vout.empty())
        return state.DoS(10, false, REJECT_INVALID, "bad-txns-vout-empty");
    // Size limits
    if (::GetSerializeSize(tx, SER_NETWORK, PROTOCOL_VERSION) > MAX_BLOCK_SIZE)
        return state.DoS(100, false, REJECT_INVALID, "bad-txns-oversize");

    // Check for negative or overflow output values
    CAmount nValueOut = 0;
    BOOST_FOREACH(const CTxOut& txout, tx.vout)
    {
        if (txout.nValue < 0)
            return state.DoS(100, false, REJECT_INVALID, "bad-txns-vout-negative");
        if (txout.nValue > MAX_MONEY)
            return state.DoS(100, false, REJECT_INVALID, "bad-txns-vout-toolarge");
        nValueOut += txout.nValue;
        if (!MoneyRange(nValueOut))
            return state.DoS(100, false, REJECT_INVALID, "bad-txns-txouttotal-toolarge");
    }

    // Check for duplicate inputs
    set<COutPoint> vInOutPoints;
    BOOST_FOREACH(const CTxIn& txin, tx.vin)
    {
        if (vInOutPoints.count(txin.prevout))
            return state.DoS(100, false, REJECT_INVALID, "bad-txns-inputs-duplicate");
        vInOutPoints.insert(txin.prevout);
    }

    if (tx.IsCoinBase())
    {
        if (tx.vin[0].scriptSig.size() < 2 || tx.vin[0].scriptSig.size() > 100)
            return state.DoS(100, false, REJECT_INVALID, "bad-cb-length");
    }
    else
    {
        BOOST_FOREACH(const CTxIn& txin, tx.vin)
            if (txin.prevout.IsNull())
                return state.DoS(10, false, REJECT_INVALID, "bad-txns-prevout-null");
    }

    return true;
}

CAmount GetMinRelayFee(const CTransaction& tx, const CTxMemPool& pool, unsigned int nBytes, bool fAllowFree)
{
    uint256 hash = tx.GetHash();
    double dPriorityDelta = 0;
    CAmount nFeeDelta = 0;
    pool.ApplyDeltas(hash, dPriorityDelta, nFeeDelta);
    if (dPriorityDelta > 0 || nFeeDelta > 0)
        return 0;

    CAmount nMinFee = ::minRelayTxFee.GetFee(nBytes);

    if (fAllowFree)
    {
        // There is a free transaction area in blocks created by most miners,
        // * If we are relaying we allow transactions up to DEFAULT_BLOCK_PRIORITY_SIZE - 1000
        //   to be considered to fall into this category. We don't want to encourage sending
        //   multiple transactions instead of one big transaction to avoid fees.
        if (nBytes < (DEFAULT_BLOCK_PRIORITY_SIZE - 1000))
            nMinFee = 0;
    }

    if (!MoneyRange(nMinFee))
        nMinFee = MAX_MONEY;
    return nMinFee;
}

/** Convert CValidationState to a human-readable message for logging */
static std::string FormatStateMessage(const CValidationState &state)
{
    return strprintf("%s%s (code %i)",
        state.GetRejectReason(),
        state.GetDebugMessage().empty() ? "" : ", "+state.GetDebugMessage(),
        state.GetRejectCode());
}

bool AcceptToMemoryPool(CTxMemPool& pool, CValidationState &state, const CTransaction &tx, bool fLimitFree,
                        bool* pfMissingInputs, bool fOverrideMempoolLimit, bool fRejectAbsurdFee)
{
    AssertLockHeld(cs_main);
    if (pfMissingInputs)
        *pfMissingInputs = false;

    if (!CheckTransaction(tx, state))
        return false;

    // Coinbase is only valid in a block, not as a loose transaction
    if (tx.IsCoinBase())
        return state.DoS(100, false, REJECT_INVALID, "coinbase");

    // Rather not work on nonstandard transactions (unless -testnet/-regtest)
    string reason;
    if (fRequireStandard && !IsStandardTx(tx, reason))
        return state.DoS(0, false, REJECT_NONSTANDARD, reason);

    // Only accept nLockTime-using transactions that can be mined in the next
    // block; we don't want our mempool filled up with transactions that can't
    // be mined yet.
    if (!CheckFinalTx(tx, STANDARD_LOCKTIME_VERIFY_FLAGS))
        return state.DoS(0, false, REJECT_NONSTANDARD, "non-final");

    // is it already in the memory pool?
    uint256 hash = tx.GetHash();
    if (pool.exists(hash))
        return state.Invalid(false, REJECT_ALREADY_KNOWN, "txn-already-in-mempool");

    // Check for conflicts with in-memory transactions
    {
    LOCK(pool.cs); // protect pool.mapNextTx
    for (unsigned int i = 0; i < tx.vin.size(); i++)
    {
        COutPoint outpoint = tx.vin[i].prevout;
        if (pool.mapNextTx.count(outpoint))
        {
            // Disable replacement feature for now
            return state.Invalid(false, REJECT_CONFLICT, "txn-mempool-conflict");
        }
    }
    }

    {
        CCoinsView dummy;
        CCoinsViewCache view(&dummy);

        CAmount nValueIn = 0;
        {
        LOCK(pool.cs);
        CCoinsViewMemPool viewMemPool(pcoinsTip, pool);
        view.SetBackend(viewMemPool);

        // do we already have it?
        if (view.HaveCoins(hash))
            return state.Invalid(false, REJECT_ALREADY_KNOWN, "txn-already-known");

        // do all inputs exist?
        // Note that this does not check for the presence of actual outputs (see the next check for that),
        // and only helps with filling in pfMissingInputs (to determine missing vs spent).
        BOOST_FOREACH(const CTxIn txin, tx.vin) {
            if (!view.HaveCoins(txin.prevout.hash)) {
                if (pfMissingInputs)
                    *pfMissingInputs = true;
                return false; // fMissingInputs and !state.IsInvalid() is used to detect this condition, don't set state.Invalid()
            }
        }

        // are the actual inputs available?
        if (!view.HaveInputs(tx))
            return state.Invalid(false, REJECT_DUPLICATE, "bad-txns-inputs-spent");

        // Bring the best block into scope
        view.GetBestBlock();

        nValueIn = view.GetValueIn(tx);

        // we have all inputs cached now, so switch back to dummy, so we don't need to keep lock on mempool
        view.SetBackend(dummy);
        }

        // Check for non-standard pay-to-script-hash in inputs
        if (fRequireStandard && !AreInputsStandard(tx, view))
            return state.Invalid(false, REJECT_NONSTANDARD, "bad-txns-nonstandard-inputs");

        // Check that the transaction doesn't have an excessive number of
        // sigops, making it impossible to mine. Since the coinbase transaction
        // itself can contain sigops MAX_STANDARD_TX_SIGOPS is less than
        // MAX_BLOCK_SIGOPS; we still consider this an invalid rather than
        // merely non-standard transaction.
        unsigned int nSigOps = GetLegacySigOpCount(tx);
        nSigOps += GetP2SHSigOpCount(tx, view);
        if (nSigOps > MAX_STANDARD_TX_SIGOPS)
            return state.DoS(0, false, REJECT_NONSTANDARD, "bad-txns-too-many-sigops", false,
                strprintf("%d > %d", nSigOps, MAX_STANDARD_TX_SIGOPS));

        CAmount nValueOut = tx.GetValueOut();
        CAmount nFees = nValueIn-nValueOut;
        CAmount inChainInputValue;
        double dPriority = view.GetPriority(tx, chainActive.Height(), inChainInputValue);

        CTxMemPoolEntry entry(tx, nFees, GetTime(), dPriority, chainActive.Height(), pool.HasNoInputsOf(tx), inChainInputValue);
        unsigned int nSize = entry.GetTxSize();

        // Don't accept it if it can't get into a block
        CAmount txMinFee = GetMinRelayFee(tx, pool, nSize, true);
        if (fLimitFree && nFees < txMinFee)
            return state.DoS(0, false, REJECT_INSUFFICIENTFEE, "insufficient fee", false,
                strprintf("%d < %d", nFees, txMinFee));

        CAmount mempoolRejectFee = pool.GetMinFee(GetArg("-maxmempool", DEFAULT_MAX_MEMPOOL_SIZE) * 1000000).GetFee(nSize);
        if (mempoolRejectFee > 0 && nFees < mempoolRejectFee) {
            return state.DoS(0, false, REJECT_INSUFFICIENTFEE, "mempool min fee not met", false, strprintf("%d < %d", nFees, mempoolRejectFee));
        } else if (GetBoolArg("-relaypriority", true) && nFees < ::minRelayTxFee.GetFee(nSize) && !AllowFree(entry.GetPriority(chainActive.Height() + 1))) {
            // Require that free transactions have sufficient priority to be mined in the next block.
            return state.DoS(0, false, REJECT_INSUFFICIENTFEE, "insufficient priority");
        }

        // Continuously rate-limit free (really, very-low-fee) transactions
        // This mitigates 'penny-flooding' -- sending thousands of free transactions just to
        // be annoying or make others' transactions take longer to confirm.
        if (fLimitFree && nFees < ::minRelayTxFee.GetFee(nSize))
        {
            static CCriticalSection csFreeLimiter;
            static double dFreeCount;
            static int64_t nLastTime;
            int64_t nNow = GetTime();

            LOCK(csFreeLimiter);

            // Use an exponentially decaying ~10-minute window:
            dFreeCount *= pow(1.0 - 1.0/600.0, (double)(nNow - nLastTime));
            nLastTime = nNow;
            // -limitfreerelay unit is thousand-bytes-per-minute
            // At default rate it would take over a month to fill 1GB
            if (dFreeCount >= GetArg("-limitfreerelay", 15)*10*1000)
                return state.DoS(0, false, REJECT_INSUFFICIENTFEE, "rate limited free transaction");
            LogPrint("mempool", "Rate limit dFreeCount: %g => %g\n", dFreeCount, dFreeCount+nSize);
            dFreeCount += nSize;
        }

        if (fRejectAbsurdFee && nFees > ::minRelayTxFee.GetFee(nSize) * 10000)
            return state.Invalid(false,
                REJECT_HIGHFEE, "absurdly-high-fee",
                strprintf("%d > %d", nFees, ::minRelayTxFee.GetFee(nSize) * 10000));

        // Calculate in-mempool ancestors, up to a limit.
        CTxMemPool::setEntries setAncestors;
        size_t nLimitAncestors = GetArg("-limitancestorcount", DEFAULT_ANCESTOR_LIMIT);
        size_t nLimitAncestorSize = GetArg("-limitancestorsize", DEFAULT_ANCESTOR_SIZE_LIMIT)*1000;
        size_t nLimitDescendants = GetArg("-limitdescendantcount", DEFAULT_DESCENDANT_LIMIT);
        size_t nLimitDescendantSize = GetArg("-limitdescendantsize", DEFAULT_DESCENDANT_SIZE_LIMIT)*1000;
        std::string errString;
        if (!pool.CalculateMemPoolAncestors(entry, setAncestors, nLimitAncestors, nLimitAncestorSize, nLimitDescendants, nLimitDescendantSize, errString)) {
            return state.DoS(0, false, REJECT_NONSTANDARD, "too-long-mempool-chain", false, errString);
        }

        // Check against previous transactions
        // This is done last to help prevent CPU exhaustion denial-of-service attacks.
        if (!CheckInputs(tx, state, view, true, STANDARD_SCRIPT_VERIFY_FLAGS, true))
            return false;

        // Check again against just the consensus-critical mandatory script
        // verification flags, in case of bugs in the standard flags that cause
        // transactions to pass as valid when they're actually invalid. For
        // instance the STRICTENC flag was incorrectly allowing certain
        // CHECKSIG NOT scripts to pass, even though they were invalid.
        //
        // There is a similar check in CreateNewBlock() to prevent creating
        // invalid blocks, however allowing such transactions into the mempool
        // can be exploited as a DoS attack.
        if (!CheckInputs(tx, state, view, true, MANDATORY_SCRIPT_VERIFY_FLAGS, true))
        {
            return error("%s: BUG! PLEASE REPORT THIS! ConnectInputs failed against MANDATORY but not STANDARD flags %s, %s",
                __func__, hash.ToString(), FormatStateMessage(state));
        }

        // Store transaction in memory
        pool.addUnchecked(hash, entry, setAncestors, !IsInitialBlockDownload());

        // trim mempool and check if tx was trimmed
        if (!fOverrideMempoolLimit) {
            int expired = pool.Expire(GetTime() - GetArg("-mempoolexpiry", DEFAULT_MEMPOOL_EXPIRY) * 60 * 60);
            if (expired != 0)
                LogPrint("mempool", "Expired %i transactions from the memory pool\n", expired);

            pool.TrimToSize(GetArg("-maxmempool", DEFAULT_MAX_MEMPOOL_SIZE) * 1000000);
            if (!pool.exists(tx.GetHash()))
                return state.DoS(0, false, REJECT_INSUFFICIENTFEE, "mempool full");
        }
    }

    SyncWithWallets(tx, NULL);

    return true;
}

/** Return transaction in tx, and if it was found inside a block, its hash is placed in hashBlock */
bool GetTransaction(const uint256 &hash, CTransaction &txOut, const Consensus::Params& consensusParams, uint256 &hashBlock, bool fAllowSlow)
{
    CBlockIndex *pindexSlow = NULL;

    LOCK(cs_main);

    if (mempool.lookup(hash, txOut))
    {
        return true;
    }

    if (fTxIndex) {
        CDiskTxPos postx;
        if (pblocktree->ReadTxIndex(hash, postx)) {
            CAutoFile file(OpenBlockFile(postx, true), SER_DISK, CLIENT_VERSION);
            if (file.IsNull())
                return error("%s: OpenBlockFile failed", __func__);
            CBlockHeader header;
            try {
                file >> header;
                fseek(file.Get(), postx.nTxOffset, SEEK_CUR);
                file >> txOut;
            } catch (const std::exception& e) {
                return error("%s: Deserialize or I/O error - %s", __func__, e.what());
            }
            hashBlock = header.GetHash();
            if (txOut.GetHash() != hash)
                return error("%s: txid mismatch", __func__);
            return true;
        }
    }

    if (fAllowSlow) { // use coin database to locate block that contains transaction, and scan it
        int nHeight = -1;
        {
            CCoinsViewCache &view = *pcoinsTip;
            const CCoins* coins = view.AccessCoins(hash);
            if (coins)
                nHeight = coins->nHeight;
        }
        if (nHeight > 0)
            pindexSlow = chainActive[nHeight];
    }

    if (pindexSlow) {
        CBlock block;
        if (ReadBlockFromDisk(block, pindexSlow, consensusParams)) {
            BOOST_FOREACH(const CTransaction &tx, block.vtx) {
                if (tx.GetHash() == hash) {
                    txOut = tx;
                    hashBlock = pindexSlow->GetBlockHash();
                    return true;
                }
            }
        }
    }

    return false;
}






//////////////////////////////////////////////////////////////////////////////
//
// CBlock and CBlockIndex
//

bool WriteBlockToDisk(const CBlock& block, CDiskBlockPos& pos, const CMessageHeader::MessageStartChars& messageStart)
{
    // Open history file to append
    CAutoFile fileout(OpenBlockFile(pos), SER_DISK, CLIENT_VERSION);
    if (fileout.IsNull())
        return error("WriteBlockToDisk: OpenBlockFile failed");

    // Write index header
    unsigned int nSize = fileout.GetSerializeSize(block);
    fileout << FLATDATA(messageStart) << nSize;

    // Write block
    long fileOutPos = ftell(fileout.Get());
    if (fileOutPos < 0)
        return error("WriteBlockToDisk: ftell failed");
    pos.nPos = (unsigned int)fileOutPos;
    fileout << block;

    return true;
}

bool ReadBlockFromDisk(CBlock& block, const CDiskBlockPos& pos, const Consensus::Params& consensusParams)
{
    block.SetNull();

    // Open history file to read
    CAutoFile filein(OpenBlockFile(pos, true), SER_DISK, CLIENT_VERSION);
    if (filein.IsNull())
        return error("ReadBlockFromDisk: OpenBlockFile failed for %s", pos.ToString());

    // Read block
    try {
        filein >> block;
    }
    catch (const std::exception& e) {
        return error("%s: Deserialize or I/O error - %s at %s", __func__, e.what(), pos.ToString());
    }

    // Check the header
    if (!CheckProofOfWork(block.GetHash(), block.nBits, consensusParams))
        return error("ReadBlockFromDisk: Errors in block header at %s", pos.ToString());

    return true;
}

bool ReadBlockFromDisk(CBlock& block, const CBlockIndex* pindex, const Consensus::Params& consensusParams)
{
    if (!ReadBlockFromDisk(block, pindex->GetBlockPos(), consensusParams))
        return false;
    if (block.GetHash() != pindex->GetBlockHash())
        return error("ReadBlockFromDisk(CBlock&, CBlockIndex*): GetHash() doesn't match index for %s at %s",
                pindex->ToString(), pindex->GetBlockPos().ToString());
    return true;
}

CAmount GetBlockSubsidy(int nHeight, const Consensus::Params& consensusParams)
{
    int halvings = nHeight / consensusParams.nSubsidyHalvingInterval;
    // Force block reward to zero when right shift is undefined.
    if (halvings >= 64)
        return 0;

    CAmount nSubsidy = 50 * COIN;
    // Subsidy is cut in half every 210,000 blocks which will occur approximately every 4 years.
    nSubsidy >>= halvings;
    return nSubsidy;
}

bool IsInitialBlockDownload()
{
    const CChainParams& chainParams = Params();
    LOCK(cs_main);
    if (fImporting || fReindex)
        return true;
    if (fCheckpointsEnabled && chainActive.Height() < Checkpoints::GetTotalBlocksEstimate(chainParams.Checkpoints()))
        return true;
    static bool lockIBDState = false;
    if (lockIBDState)
        return false;
    bool state = (chainActive.Height() < pindexBestHeader->nHeight - 24 * 6 ||
            pindexBestHeader->GetBlockTime() < GetTime() - chainParams.MaxTipAge());
    if (!state)
        lockIBDState = true;
    return state;
}

bool fLargeWorkForkFound = false;
bool fLargeWorkInvalidChainFound = false;
CBlockIndex *pindexBestForkTip = NULL, *pindexBestForkBase = NULL;

void CheckForkWarningConditions()
{
    AssertLockHeld(cs_main);
    // Before we get past initial download, we cannot reliably alert about forks
    // (we assume we don't get stuck on a fork before the last checkpoint)
    if (IsInitialBlockDownload())
        return;

    // If our best fork is no longer within 72 blocks (+/- 12 hours if no one mines it)
    // of our head, drop it
    if (pindexBestForkTip && chainActive.Height() - pindexBestForkTip->nHeight >= 72)
        pindexBestForkTip = NULL;

    if (pindexBestForkTip || (pindexBestInvalid && pindexBestInvalid->nChainWork > chainActive.Tip()->nChainWork + (GetBlockProof(*chainActive.Tip()) * 6)))
    {
        if (!fLargeWorkForkFound && pindexBestForkBase)
        {
            std::string warning = std::string("'Warning: Large-work fork detected, forking after block ") +
                pindexBestForkBase->phashBlock->ToString() + std::string("'");
            CAlert::Notify(warning, true);
        }
        if (pindexBestForkTip && pindexBestForkBase)
        {
            LogPrintf("%s: Warning: Large valid fork found\n  forking the chain at height %d (%s)\n  lasting to height %d (%s).\nChain state database corruption likely.\n", __func__,
                   pindexBestForkBase->nHeight, pindexBestForkBase->phashBlock->ToString(),
                   pindexBestForkTip->nHeight, pindexBestForkTip->phashBlock->ToString());
            fLargeWorkForkFound = true;
        }
        else
        {
            LogPrintf("%s: Warning: Found invalid chain at least ~6 blocks longer than our best chain.\nChain state database corruption likely.\n", __func__);
            fLargeWorkInvalidChainFound = true;
        }
    }
    else
    {
        fLargeWorkForkFound = false;
        fLargeWorkInvalidChainFound = false;
    }
}

void CheckForkWarningConditionsOnNewFork(CBlockIndex* pindexNewForkTip)
{
    AssertLockHeld(cs_main);
    // If we are on a fork that is sufficiently large, set a warning flag
    CBlockIndex* pfork = pindexNewForkTip;
    CBlockIndex* plonger = chainActive.Tip();
    while (pfork && pfork != plonger)
    {
        while (plonger && plonger->nHeight > pfork->nHeight)
            plonger = plonger->pprev;
        if (pfork == plonger)
            break;
        pfork = pfork->pprev;
    }

    // We define a condition where we should warn the user about as a fork of at least 7 blocks
    // with a tip within 72 blocks (+/- 12 hours if no one mines it) of ours
    // We use 7 blocks rather arbitrarily as it represents just under 10% of sustained network
    // hash rate operating on the fork.
    // or a chain that is entirely longer than ours and invalid (note that this should be detected by both)
    // We define it this way because it allows us to only store the highest fork tip (+ base) which meets
    // the 7-block condition and from this always have the most-likely-to-cause-warning fork
    if (pfork && (!pindexBestForkTip || (pindexBestForkTip && pindexNewForkTip->nHeight > pindexBestForkTip->nHeight)) &&
            pindexNewForkTip->nChainWork - pfork->nChainWork > (GetBlockProof(*pfork) * 7) &&
            chainActive.Height() - pindexNewForkTip->nHeight < 72)
    {
        pindexBestForkTip = pindexNewForkTip;
        pindexBestForkBase = pfork;
    }

    CheckForkWarningConditions();
}

// Requires cs_main.
void Misbehaving(NodeId pnode, int howmuch)
{
    if (howmuch == 0)
        return;

    CNodeState *state = State(pnode);
    if (state == NULL)
        return;

    state->nMisbehavior += howmuch;
    int banscore = GetArg("-banscore", 100);
    if (state->nMisbehavior >= banscore && state->nMisbehavior - howmuch < banscore)
    {
        LogPrintf("%s: %s (%d -> %d) BAN THRESHOLD EXCEEDED\n", __func__, state->name, state->nMisbehavior-howmuch, state->nMisbehavior);
        state->fShouldBan = true;
    } else
        LogPrintf("%s: %s (%d -> %d)\n", __func__, state->name, state->nMisbehavior-howmuch, state->nMisbehavior);
}

void static InvalidChainFound(CBlockIndex* pindexNew)
{
    if (!pindexBestInvalid || pindexNew->nChainWork > pindexBestInvalid->nChainWork)
        pindexBestInvalid = pindexNew;

    LogPrintf("%s: invalid block=%s  height=%d  log2_work=%.8g  date=%s\n", __func__,
      pindexNew->GetBlockHash().ToString(), pindexNew->nHeight,
      log(pindexNew->nChainWork.getdouble())/log(2.0), DateTimeStrFormat("%Y-%m-%d %H:%M:%S",
      pindexNew->GetBlockTime()));
    CBlockIndex *tip = chainActive.Tip();
    assert (tip);
    LogPrintf("%s:  current best=%s  height=%d  log2_work=%.8g  date=%s\n", __func__,
      tip->GetBlockHash().ToString(), chainActive.Height(), log(tip->nChainWork.getdouble())/log(2.0),
      DateTimeStrFormat("%Y-%m-%d %H:%M:%S", tip->GetBlockTime()));
    CheckForkWarningConditions();
}

void static InvalidBlockFound(CBlockIndex *pindex, const CValidationState &state) {
    int nDoS = 0;
    if (state.IsInvalid(nDoS)) {
        std::map<uint256, NodeId>::iterator it = mapBlockSource.find(pindex->GetBlockHash());
        if (it != mapBlockSource.end() && State(it->second)) {
            assert (state.GetRejectCode() < REJECT_INTERNAL); // Blocks are never rejected with internal reject codes
            CBlockReject reject = {(unsigned char)state.GetRejectCode(), state.GetRejectReason().substr(0, MAX_REJECT_MESSAGE_LENGTH), pindex->GetBlockHash()};
            State(it->second)->rejects.push_back(reject);
            if (nDoS > 0)
                Misbehaving(it->second, nDoS);
        }
    }
    if (!state.CorruptionPossible()) {
        pindex->nStatus |= BLOCK_FAILED_VALID;
        setDirtyBlockIndex.insert(pindex);
        setBlockIndexCandidates.erase(pindex);
        InvalidChainFound(pindex);
    }
}

void UpdateCoins(const CTransaction& tx, CValidationState &state, CCoinsViewCache &inputs, CTxUndo &txundo, int nHeight)
{
    // mark inputs spent
    if (!tx.IsCoinBase()) {
        txundo.vprevout.reserve(tx.vin.size());
        BOOST_FOREACH(const CTxIn &txin, tx.vin) {
            CCoinsModifier coins = inputs.ModifyCoins(txin.prevout.hash);
            unsigned nPos = txin.prevout.n;

            if (nPos >= coins->vout.size() || coins->vout[nPos].IsNull())
                assert(false);
            // mark an outpoint spent, and construct undo information
            txundo.vprevout.push_back(CTxInUndo(coins->vout[nPos]));
            coins->Spend(nPos);
            if (coins->vout.size() == 0) {
                CTxInUndo& undo = txundo.vprevout.back();
                undo.nHeight = coins->nHeight;
                undo.fCoinBase = coins->fCoinBase;
                undo.nVersion = coins->nVersion;
            }
        }
        // add outputs
        inputs.ModifyNewCoins(tx.GetHash())->FromTx(tx, nHeight);
    }
    else {
        // add outputs for coinbase tx
        // In this case call the full ModifyCoins which will do a database
        // lookup to be sure the coins do not already exist otherwise we do not
        // know whether to mark them fresh or not.  We want the duplicate coinbases
        // before BIP30 to still be properly overwritten.
        inputs.ModifyCoins(tx.GetHash())->FromTx(tx, nHeight);
    }
}

void UpdateCoins(const CTransaction& tx, CValidationState &state, CCoinsViewCache &inputs, int nHeight)
{
    CTxUndo txundo;
    UpdateCoins(tx, state, inputs, txundo, nHeight);
}

bool CScriptCheck::operator()() {
    const CScript &scriptSig = ptxTo->vin[nIn].scriptSig;
    if (!VerifyScript(scriptSig, scriptPubKey, nFlags, CachingTransactionSignatureChecker(ptxTo, nIn, cacheStore), &error)) {
        return false;
    }
    return true;
}

int GetSpendHeight(const CCoinsViewCache& inputs)
{
    LOCK(cs_main);
    CBlockIndex* pindexPrev = mapBlockIndex.find(inputs.GetBestBlock())->second;
    return pindexPrev->nHeight + 1;
}

namespace Consensus {
bool CheckTxInputs(const CTransaction& tx, CValidationState& state, const CCoinsViewCache& inputs, int nSpendHeight)
{
        // This doesn't trigger the DoS code on purpose; if it did, it would make it easier
        // for an attacker to attempt to split the network.
        if (!inputs.HaveInputs(tx))
            return state.Invalid(false, 0, "", "Inputs unavailable");

        CAmount nValueIn = 0;
        CAmount nFees = 0;
        for (unsigned int i = 0; i < tx.vin.size(); i++)
        {
            const COutPoint &prevout = tx.vin[i].prevout;
            const CCoins *coins = inputs.AccessCoins(prevout.hash);
            assert(coins);

            // If prev is coinbase, check that it's matured
            if (coins->IsCoinBase()) {
                if (nSpendHeight - coins->nHeight < COINBASE_MATURITY)
                    return state.Invalid(false,
                        REJECT_INVALID, "bad-txns-premature-spend-of-coinbase",
                        strprintf("tried to spend coinbase at depth %d", nSpendHeight - coins->nHeight));
            }

            // Check for negative or overflow input values
            nValueIn += coins->vout[prevout.n].nValue;
            if (!MoneyRange(coins->vout[prevout.n].nValue) || !MoneyRange(nValueIn))
                return state.DoS(100, false, REJECT_INVALID, "bad-txns-inputvalues-outofrange");

        }

        if (nValueIn < tx.GetValueOut())
            return state.DoS(100, false, REJECT_INVALID, "bad-txns-in-belowout", false,
                strprintf("value in (%s) < value out (%s)", FormatMoney(nValueIn), FormatMoney(tx.GetValueOut())));

        // Tally transaction fees
        CAmount nTxFee = nValueIn - tx.GetValueOut();
        if (nTxFee < 0)
            return state.DoS(100, false, REJECT_INVALID, "bad-txns-fee-negative");
        nFees += nTxFee;
        if (!MoneyRange(nFees))
            return state.DoS(100, false, REJECT_INVALID, "bad-txns-fee-outofrange");
    return true;
}
}// namespace Consensus

bool CheckInputs(const CTransaction& tx, CValidationState &state, const CCoinsViewCache &inputs, bool fScriptChecks, unsigned int flags, bool cacheStore, std::vector<CScriptCheck> *pvChecks)
{
    if (!tx.IsCoinBase())
    {
        if (!Consensus::CheckTxInputs(tx, state, inputs, GetSpendHeight(inputs)))
            return false;

        if (pvChecks)
            pvChecks->reserve(tx.vin.size());

        // The first loop above does all the inexpensive checks.
        // Only if ALL inputs pass do we perform expensive ECDSA signature checks.
        // Helps prevent CPU exhaustion attacks.

        // Skip ECDSA signature verification when connecting blocks
        // before the last block chain checkpoint. This is safe because block merkle hashes are
        // still computed and checked, and any change will be caught at the next checkpoint.
        if (fScriptChecks) {
            for (unsigned int i = 0; i < tx.vin.size(); i++) {
                const COutPoint &prevout = tx.vin[i].prevout;
                const CCoins* coins = inputs.AccessCoins(prevout.hash);
                assert(coins);

                // Verify signature
                CScriptCheck check(*coins, tx, i, flags, cacheStore);
                if (pvChecks) {
                    pvChecks->push_back(CScriptCheck());
                    check.swap(pvChecks->back());
                } else if (!check()) {
                    if (flags & STANDARD_NOT_MANDATORY_VERIFY_FLAGS) {
                        // Check whether the failure was caused by a
                        // non-mandatory script verification check, such as
                        // non-standard DER encodings or non-null dummy
                        // arguments; if so, don't trigger DoS protection to
                        // avoid splitting the network between upgraded and
                        // non-upgraded nodes.
                        CScriptCheck check(*coins, tx, i,
                                flags & ~STANDARD_NOT_MANDATORY_VERIFY_FLAGS, cacheStore);
                        if (check())
                            return state.Invalid(false, REJECT_NONSTANDARD, strprintf("non-mandatory-script-verify-flag (%s)", ScriptErrorString(check.GetScriptError())));
                    }
                    // Failures of other flags indicate a transaction that is
                    // invalid in new blocks, e.g. a invalid P2SH. We DoS ban
                    // such nodes as they are not following the protocol. That
                    // said during an upgrade careful thought should be taken
                    // as to the correct behavior - we may want to continue
                    // peering with non-upgraded nodes even after a soft-fork
                    // super-majority vote has passed.
                    return state.DoS(100,false, REJECT_INVALID, strprintf("mandatory-script-verify-flag-failed (%s)", ScriptErrorString(check.GetScriptError())));
                }
            }
        }
    }

    return true;
}

namespace {

bool UndoWriteToDisk(const CBlockUndo& blockundo, CDiskBlockPos& pos, const uint256& hashBlock, const CMessageHeader::MessageStartChars& messageStart)
{
    // Open history file to append
    CAutoFile fileout(OpenUndoFile(pos), SER_DISK, CLIENT_VERSION);
    if (fileout.IsNull())
        return error("%s: OpenUndoFile failed", __func__);

    // Write index header
    unsigned int nSize = fileout.GetSerializeSize(blockundo);
    fileout << FLATDATA(messageStart) << nSize;

    // Write undo data
    long fileOutPos = ftell(fileout.Get());
    if (fileOutPos < 0)
        return error("%s: ftell failed", __func__);
    pos.nPos = (unsigned int)fileOutPos;
    fileout << blockundo;

    // calculate & write checksum
    CHashWriter hasher(SER_GETHASH, PROTOCOL_VERSION);
    hasher << hashBlock;
    hasher << blockundo;
    fileout << hasher.GetHash();

    return true;
}

bool UndoReadFromDisk(CBlockUndo& blockundo, const CDiskBlockPos& pos, const uint256& hashBlock)
{
    // Open history file to read
    CAutoFile filein(OpenUndoFile(pos, true), SER_DISK, CLIENT_VERSION);
    if (filein.IsNull())
        return error("%s: OpenBlockFile failed", __func__);

    // Read block
    uint256 hashChecksum;
    try {
        filein >> blockundo;
        filein >> hashChecksum;
    }
    catch (const std::exception& e) {
        return error("%s: Deserialize or I/O error - %s", __func__, e.what());
    }

    // Verify checksum
    CHashWriter hasher(SER_GETHASH, PROTOCOL_VERSION);
    hasher << hashBlock;
    hasher << blockundo;
    if (hashChecksum != hasher.GetHash())
        return error("%s: Checksum mismatch", __func__);

    return true;
}

/** Abort with a message */
bool AbortNode(const std::string& strMessage, const std::string& userMessage="")
{
    strMiscWarning = strMessage;
    LogPrintf("*** %s\n", strMessage);
    uiInterface.ThreadSafeMessageBox(
        userMessage.empty() ? _("Error: A fatal internal error occurred, see debug.log for details") : userMessage,
        "", CClientUIInterface::MSG_ERROR);
    StartShutdown();
    return false;
}

bool AbortNode(CValidationState& state, const std::string& strMessage, const std::string& userMessage="")
{
    AbortNode(strMessage, userMessage);
    return state.Error(strMessage);
}

} // anon namespace

/**
 * Apply the undo operation of a CTxInUndo to the given chain state.
 * @param undo The undo object.
 * @param view The coins view to which to apply the changes.
 * @param out The out point that corresponds to the tx input.
 * @return True on success.
 */
static bool ApplyTxInUndo(const CTxInUndo& undo, CCoinsViewCache& view, const COutPoint& out)
{
    bool fClean = true;

    CCoinsModifier coins = view.ModifyCoins(out.hash);
    if (undo.nHeight != 0) {
        // undo data contains height: this is the last output of the prevout tx being spent
        if (!coins->IsPruned())
            fClean = fClean && error("%s: undo data overwriting existing transaction", __func__);
        coins->Clear();
        coins->fCoinBase = undo.fCoinBase;
        coins->nHeight = undo.nHeight;
        coins->nVersion = undo.nVersion;
    } else {
        if (coins->IsPruned())
            fClean = fClean && error("%s: undo data adding output to missing transaction", __func__);
    }
    if (coins->IsAvailable(out.n))
        fClean = fClean && error("%s: undo data overwriting existing output", __func__);
    if (coins->vout.size() < out.n+1)
        coins->vout.resize(out.n+1);
    coins->vout[out.n] = undo.txout;

    return fClean;
}

bool DisconnectBlock(const CBlock& block, CValidationState& state, const CBlockIndex* pindex, CCoinsViewCache& view, bool* pfClean)
{
    assert(pindex->GetBlockHash() == view.GetBestBlock());

    if (pfClean)
        *pfClean = false;

    bool fClean = true;

    CBlockUndo blockUndo;
    CDiskBlockPos pos = pindex->GetUndoPos();
    if (pos.IsNull())
        return error("DisconnectBlock(): no undo data available");
    if (!UndoReadFromDisk(blockUndo, pos, pindex->pprev->GetBlockHash()))
        return error("DisconnectBlock(): failure reading undo data");

    if (blockUndo.vtxundo.size() + 1 != block.vtx.size())
        return error("DisconnectBlock(): block and undo data inconsistent");

    // undo transactions in reverse order
    for (int i = block.vtx.size() - 1; i >= 0; i--) {
        const CTransaction &tx = block.vtx[i];
        uint256 hash = tx.GetHash();

        // Check that all outputs are available and match the outputs in the block itself
        // exactly.
        {
        CCoinsModifier outs = view.ModifyCoins(hash);
        outs->ClearUnspendable();

        CCoins outsBlock(tx, pindex->nHeight);
        // The CCoins serialization does not serialize negative numbers.
        // No network rules currently depend on the version here, so an inconsistency is harmless
        // but it must be corrected before txout nversion ever influences a network rule.
        if (outsBlock.nVersion < 0)
            outs->nVersion = outsBlock.nVersion;
        if (*outs != outsBlock)
            fClean = fClean && error("DisconnectBlock(): added transaction mismatch? database corrupted");

        // remove outputs
        outs->Clear();
        }

        // restore inputs
        if (i > 0) { // not coinbases
            const CTxUndo &txundo = blockUndo.vtxundo[i-1];
            if (txundo.vprevout.size() != tx.vin.size())
                return error("DisconnectBlock(): transaction and undo data inconsistent");
            for (unsigned int j = tx.vin.size(); j-- > 0;) {
                const COutPoint &out = tx.vin[j].prevout;
                const CTxInUndo &undo = txundo.vprevout[j];
                if (!ApplyTxInUndo(undo, view, out))
                    fClean = false;
            }
        }
    }

    // move best block pointer to prevout block
    view.SetBestBlock(pindex->pprev->GetBlockHash());

    if (pfClean) {
        *pfClean = fClean;
        return true;
    }

    return fClean;
}

void static FlushBlockFile(bool fFinalize = false)
{
    LOCK(cs_LastBlockFile);

    CDiskBlockPos posOld(nLastBlockFile, 0);

    FILE *fileOld = OpenBlockFile(posOld);
    if (fileOld) {
        if (fFinalize)
            TruncateFile(fileOld, vinfoBlockFile[nLastBlockFile].nSize);
        FileCommit(fileOld);
        fclose(fileOld);
    }

    fileOld = OpenUndoFile(posOld);
    if (fileOld) {
        if (fFinalize)
            TruncateFile(fileOld, vinfoBlockFile[nLastBlockFile].nUndoSize);
        FileCommit(fileOld);
        fclose(fileOld);
    }
}

bool FindUndoPos(CValidationState &state, int nFile, CDiskBlockPos &pos, unsigned int nAddSize);

static CCheckQueue<CScriptCheck> scriptcheckqueue(128);

void ThreadScriptCheck() {
    RenameThread("bitcoin-scriptch");
    scriptcheckqueue.Thread();
}

//
// Called periodically asynchronously; alerts if it smells like
// we're being fed a bad chain (blocks being generated much
// too slowly or too quickly).
//
void PartitionCheck(bool (*initialDownloadCheck)(), CCriticalSection& cs, const CBlockIndex *const &bestHeader,
                    int64_t nPowTargetSpacing)
{
    if (bestHeader == NULL || initialDownloadCheck()) return;

    static int64_t lastAlertTime = 0;
    int64_t now = GetAdjustedTime();
    if (lastAlertTime > now-60*60*24) return; // Alert at most once per day

    const int SPAN_HOURS=4;
    const int SPAN_SECONDS=SPAN_HOURS*60*60;
    int BLOCKS_EXPECTED = SPAN_SECONDS / nPowTargetSpacing;

    boost::math::poisson_distribution<double> poisson(BLOCKS_EXPECTED);

    std::string strWarning;
    int64_t startTime = GetAdjustedTime()-SPAN_SECONDS;

    LOCK(cs);
    const CBlockIndex* i = bestHeader;
    int nBlocks = 0;
    while (i->GetBlockTime() >= startTime) {
        ++nBlocks;
        i = i->pprev;
        if (i == NULL) return; // Ran out of chain, we must not be fully sync'ed
    }

    // How likely is it to find that many by chance?
    double p = boost::math::pdf(poisson, nBlocks);

    LogPrint("partitioncheck", "%s : Found %d blocks in the last %d hours\n", __func__, nBlocks, SPAN_HOURS);
    LogPrint("partitioncheck", "%s : likelihood: %g\n", __func__, p);

    // Aim for one false-positive about every fifty years of normal running:
    const int FIFTY_YEARS = 50*365*24*60*60;
    double alertThreshold = 1.0 / (FIFTY_YEARS / SPAN_SECONDS);

    if (p <= alertThreshold && nBlocks < BLOCKS_EXPECTED)
    {
        // Many fewer blocks than expected: alert!
        strWarning = strprintf(_("WARNING: check your network connection, %d blocks received in the last %d hours (%d expected)"),
                               nBlocks, SPAN_HOURS, BLOCKS_EXPECTED);
    }
    else if (p <= alertThreshold && nBlocks > BLOCKS_EXPECTED)
    {
        // Many more blocks than expected: alert!
        strWarning = strprintf(_("WARNING: abnormally high number of blocks generated, %d blocks received in the last %d hours (%d expected)"),
                               nBlocks, SPAN_HOURS, BLOCKS_EXPECTED);
    }
    if (!strWarning.empty())
    {
        strMiscWarning = strWarning;
        CAlert::Notify(strWarning, true);
        lastAlertTime = now;
    }
}

static int64_t nTimeCheck = 0;
static int64_t nTimeForks = 0;
static int64_t nTimeVerify = 0;
static int64_t nTimeConnect = 0;
static int64_t nTimeIndex = 0;
static int64_t nTimeCallbacks = 0;
static int64_t nTimeTotal = 0;

bool ConnectBlock(const CBlock& block, CValidationState& state, CBlockIndex* pindex, CCoinsViewCache& view, bool fJustCheck)
{
    const CChainParams& chainparams = Params();
    AssertLockHeld(cs_main);

    int64_t nTimeStart = GetTimeMicros();

    // Check it again in case a previous version let a bad block in
    if (!CheckBlock(block, state, !fJustCheck, !fJustCheck))
        return false;

    // verify that the view's current state corresponds to the previous block
    uint256 hashPrevBlock = pindex->pprev == NULL ? uint256() : pindex->pprev->GetBlockHash();
    assert(hashPrevBlock == view.GetBestBlock());

    // Special case for the genesis block, skipping connection of its transactions
    // (its coinbase is unspendable)
    if (block.GetHash() == chainparams.GetConsensus().hashGenesisBlock) {
        if (!fJustCheck)
            view.SetBestBlock(pindex->GetBlockHash());
        return true;
    }

    bool fScriptChecks = true;
    if (fCheckpointsEnabled) {
        CBlockIndex *pindexLastCheckpoint = Checkpoints::GetLastCheckpoint(chainparams.Checkpoints());
        if (pindexLastCheckpoint && pindexLastCheckpoint->GetAncestor(pindex->nHeight) == pindex) {
            // This block is an ancestor of a checkpoint: disable script checks
            fScriptChecks = false;
        }
    }

    int64_t nTime1 = GetTimeMicros(); nTimeCheck += nTime1 - nTimeStart;
    LogPrint("bench", "    - Sanity checks: %.2fms [%.2fs]\n", 0.001 * (nTime1 - nTimeStart), nTimeCheck * 0.000001);

    // Do not allow blocks that contain transactions which 'overwrite' older transactions,
    // unless those are already completely spent.
    // If such overwrites are allowed, coinbases and transactions depending upon those
    // can be duplicated to remove the ability to spend the first instance -- even after
    // being sent to another address.
    // See BIP30 and http://r6.ca/blog/20120206T005236Z.html for more information.
    // This logic is not necessary for memory pool transactions, as AcceptToMemoryPool
    // already refuses previously-known transaction ids entirely.
    // This rule was originally applied to all blocks with a timestamp after March 15, 2012, 0:00 UTC.
    // Now that the whole chain is irreversibly beyond that time it is applied to all blocks except the
    // two in the chain that violate it. This prevents exploiting the issue against nodes during their
    // initial block download.
    bool fEnforceBIP30 = (!pindex->phashBlock) || // Enforce on CreateNewBlock invocations which don't have a hash.
                          !((pindex->nHeight==91842 && pindex->GetBlockHash() == uint256S("0x00000000000a4d0a398161ffc163c503763b1f4360639393e0e4c8e300e0caec")) ||
                           (pindex->nHeight==91880 && pindex->GetBlockHash() == uint256S("0x00000000000743f190a18c5577a3c2d2a1f610ae9601ac046a38084ccb7cd721")));

    // Once BIP34 activated it was not possible to create new duplicate coinbases and thus other than starting
    // with the 2 existing duplicate coinbase pairs, not possible to create overwriting txs.  But by the
    // time BIP34 activated, in each of the existing pairs the duplicate coinbase had overwritten the first
    // before the first had been spent.  Since those coinbases are sufficiently buried its no longer possible to create further
    // duplicate transactions descending from the known pairs either.
    // If we're on the known chain at height greater than where BIP34 activated, we can save the db accesses needed for the BIP30 check.
    CBlockIndex *pindexBIP34height = pindex->pprev->GetAncestor(chainparams.GetConsensus().BIP34Height);
    //Only continue to enforce if we're below BIP34 activation height or the block hash at that height doesn't correspond.
    fEnforceBIP30 = fEnforceBIP30 && (!pindexBIP34height || !(pindexBIP34height->GetBlockHash() == chainparams.GetConsensus().BIP34Hash));

    if (fEnforceBIP30) {
        BOOST_FOREACH(const CTransaction& tx, block.vtx) {
            const CCoins* coins = view.AccessCoins(tx.GetHash());
            if (coins && !coins->IsPruned())
                return state.DoS(100, error("ConnectBlock(): tried to overwrite transaction"),
                                 REJECT_INVALID, "bad-txns-BIP30");
        }
    }

    // BIP16 didn't become active until Apr 1 2012
    int64_t nBIP16SwitchTime = 1333238400;
    bool fStrictPayToScriptHash = (pindex->GetBlockTime() >= nBIP16SwitchTime);

    unsigned int flags = fStrictPayToScriptHash ? SCRIPT_VERIFY_P2SH : SCRIPT_VERIFY_NONE;

    // Start enforcing the DERSIG (BIP66) rules, for block.nVersion=3 blocks,
    // when 75% of the network has upgraded:
    if (block.nVersion >= 3 && IsSuperMajority(3, pindex->pprev, chainparams.GetConsensus().nMajorityEnforceBlockUpgrade, chainparams.GetConsensus())) {
        flags |= SCRIPT_VERIFY_DERSIG;
    }

    // Start enforcing CHECKLOCKTIMEVERIFY, (BIP65) for block.nVersion=4
    // blocks, when 75% of the network has upgraded:
    if (block.nVersion >= 4 && IsSuperMajority(4, pindex->pprev, chainparams.GetConsensus().nMajorityEnforceBlockUpgrade, chainparams.GetConsensus())) {
        flags |= SCRIPT_VERIFY_CHECKLOCKTIMEVERIFY;
    }

    int64_t nTime2 = GetTimeMicros(); nTimeForks += nTime2 - nTime1;
    LogPrint("bench", "    - Fork checks: %.2fms [%.2fs]\n", 0.001 * (nTime2 - nTime1), nTimeForks * 0.000001);

    CBlockUndo blockundo;

    CCheckQueueControl<CScriptCheck> control(fScriptChecks && nScriptCheckThreads ? &scriptcheckqueue : NULL);

    CAmount nFees = 0;
    int nInputs = 0;
    unsigned int nSigOps = 0;
    CDiskTxPos pos(pindex->GetBlockPos(), GetSizeOfCompactSize(block.vtx.size()));
    std::vector<std::pair<uint256, CDiskTxPos> > vPos;
    vPos.reserve(block.vtx.size());
    blockundo.vtxundo.reserve(block.vtx.size() - 1);
    for (unsigned int i = 0; i < block.vtx.size(); i++)
    {
        const CTransaction &tx = block.vtx[i];

        nInputs += tx.vin.size();
        nSigOps += GetLegacySigOpCount(tx);
        if (nSigOps > MAX_BLOCK_SIGOPS)
            return state.DoS(100, error("ConnectBlock(): too many sigops"),
                             REJECT_INVALID, "bad-blk-sigops");

        if (!tx.IsCoinBase())
        {
            if (!view.HaveInputs(tx))
                return state.DoS(100, error("ConnectBlock(): inputs missing/spent"),
                                 REJECT_INVALID, "bad-txns-inputs-missingorspent");

            if (fStrictPayToScriptHash)
            {
                // Add in sigops done by pay-to-script-hash inputs;
                // this is to prevent a "rogue miner" from creating
                // an incredibly-expensive-to-validate block.
                nSigOps += GetP2SHSigOpCount(tx, view);
                if (nSigOps > MAX_BLOCK_SIGOPS)
                    return state.DoS(100, error("ConnectBlock(): too many sigops"),
                                     REJECT_INVALID, "bad-blk-sigops");
            }

            nFees += view.GetValueIn(tx)-tx.GetValueOut();

            std::vector<CScriptCheck> vChecks;
            bool fCacheResults = fJustCheck; /* Don't cache results if we're actually connecting blocks (still consult the cache, though) */
            if (!CheckInputs(tx, state, view, fScriptChecks, flags, fCacheResults, nScriptCheckThreads ? &vChecks : NULL))
                return error("ConnectBlock(): CheckInputs on %s failed with %s",
                    tx.GetHash().ToString(), FormatStateMessage(state));
            control.Add(vChecks);
        }

        CTxUndo undoDummy;
        if (i > 0) {
            blockundo.vtxundo.push_back(CTxUndo());
        }
        UpdateCoins(tx, state, view, i == 0 ? undoDummy : blockundo.vtxundo.back(), pindex->nHeight);

        vPos.push_back(std::make_pair(tx.GetHash(), pos));
        pos.nTxOffset += ::GetSerializeSize(tx, SER_DISK, CLIENT_VERSION);
    }
    int64_t nTime3 = GetTimeMicros(); nTimeConnect += nTime3 - nTime2;
    LogPrint("bench", "      - Connect %u transactions: %.2fms (%.3fms/tx, %.3fms/txin) [%.2fs]\n", (unsigned)block.vtx.size(), 0.001 * (nTime3 - nTime2), 0.001 * (nTime3 - nTime2) / block.vtx.size(), nInputs <= 1 ? 0 : 0.001 * (nTime3 - nTime2) / (nInputs-1), nTimeConnect * 0.000001);

    CAmount blockReward = nFees + GetBlockSubsidy(pindex->nHeight, chainparams.GetConsensus());
    if (block.vtx[0].GetValueOut() > blockReward)
        return state.DoS(100,
                         error("ConnectBlock(): coinbase pays too much (actual=%d vs limit=%d)",
                               block.vtx[0].GetValueOut(), blockReward),
                               REJECT_INVALID, "bad-cb-amount");

    if (!control.Wait())
        return state.DoS(100, false);
    int64_t nTime4 = GetTimeMicros(); nTimeVerify += nTime4 - nTime2;
    LogPrint("bench", "    - Verify %u txins: %.2fms (%.3fms/txin) [%.2fs]\n", nInputs - 1, 0.001 * (nTime4 - nTime2), nInputs <= 1 ? 0 : 0.001 * (nTime4 - nTime2) / (nInputs-1), nTimeVerify * 0.000001);

    if (fJustCheck)
        return true;

    // Write undo information to disk
    if (pindex->GetUndoPos().IsNull() || !pindex->IsValid(BLOCK_VALID_SCRIPTS))
    {
        if (pindex->GetUndoPos().IsNull()) {
            CDiskBlockPos pos;
            if (!FindUndoPos(state, pindex->nFile, pos, ::GetSerializeSize(blockundo, SER_DISK, CLIENT_VERSION) + 40))
                return error("ConnectBlock(): FindUndoPos failed");
            if (!UndoWriteToDisk(blockundo, pos, pindex->pprev->GetBlockHash(), chainparams.MessageStart()))
                return AbortNode(state, "Failed to write undo data");

            // update nUndoPos in block index
            pindex->nUndoPos = pos.nPos;
            pindex->nStatus |= BLOCK_HAVE_UNDO;
        }

        pindex->RaiseValidity(BLOCK_VALID_SCRIPTS);
        setDirtyBlockIndex.insert(pindex);
    }

    if (fTxIndex)
        if (!pblocktree->WriteTxIndex(vPos))
            return AbortNode(state, "Failed to write transaction index");

    // add this block to the view's block chain
    view.SetBestBlock(pindex->GetBlockHash());

    int64_t nTime5 = GetTimeMicros(); nTimeIndex += nTime5 - nTime4;
    LogPrint("bench", "    - Index writing: %.2fms [%.2fs]\n", 0.001 * (nTime5 - nTime4), nTimeIndex * 0.000001);

    // Watch for changes to the previous coinbase transaction.
    static uint256 hashPrevBestCoinBase;
    GetMainSignals().UpdatedTransaction(hashPrevBestCoinBase);
    hashPrevBestCoinBase = block.vtx[0].GetHash();

    int64_t nTime6 = GetTimeMicros(); nTimeCallbacks += nTime6 - nTime5;
    LogPrint("bench", "    - Callbacks: %.2fms [%.2fs]\n", 0.001 * (nTime6 - nTime5), nTimeCallbacks * 0.000001);

    return true;
}

enum FlushStateMode {
    FLUSH_STATE_NONE,
    FLUSH_STATE_IF_NEEDED,
    FLUSH_STATE_PERIODIC,
    FLUSH_STATE_ALWAYS
};

/**
 * Update the on-disk chain state.
 * The caches and indexes are flushed depending on the mode we're called with
 * if they're too large, if it's been a while since the last write,
 * or always and in all cases if we're in prune mode and are deleting files.
 */
bool static FlushStateToDisk(CValidationState &state, FlushStateMode mode) {
    LOCK2(cs_main, cs_LastBlockFile);
    static int64_t nLastWrite = 0;
    static int64_t nLastFlush = 0;
    static int64_t nLastSetChain = 0;
    std::set<int> setFilesToPrune;
    bool fFlushForPrune = false;
    try {
    if (fPruneMode && fCheckForPruning && !fReindex) {
        FindFilesToPrune(setFilesToPrune);
        fCheckForPruning = false;
        if (!setFilesToPrune.empty()) {
            fFlushForPrune = true;
            if (!fHavePruned) {
                pblocktree->WriteFlag("prunedblockfiles", true);
                fHavePruned = true;
            }
        }
    }
    int64_t nNow = GetTimeMicros();
    // Avoid writing/flushing immediately after startup.
    if (nLastWrite == 0) {
        nLastWrite = nNow;
    }
    if (nLastFlush == 0) {
        nLastFlush = nNow;
    }
    if (nLastSetChain == 0) {
        nLastSetChain = nNow;
    }
    size_t cacheSize = pcoinsTip->DynamicMemoryUsage();
    // The cache is large and close to the limit, but we have time now (not in the middle of a block processing).
    bool fCacheLarge = mode == FLUSH_STATE_PERIODIC && cacheSize * (10.0/9) > nCoinCacheUsage;
    // The cache is over the limit, we have to write now.
    bool fCacheCritical = mode == FLUSH_STATE_IF_NEEDED && cacheSize > nCoinCacheUsage;
    // It's been a while since we wrote the block index to disk. Do this frequently, so we don't need to redownload after a crash.
    bool fPeriodicWrite = mode == FLUSH_STATE_PERIODIC && nNow > nLastWrite + (int64_t)DATABASE_WRITE_INTERVAL * 1000000;
    // It's been very long since we flushed the cache. Do this infrequently, to optimize cache usage.
    bool fPeriodicFlush = mode == FLUSH_STATE_PERIODIC && nNow > nLastFlush + (int64_t)DATABASE_FLUSH_INTERVAL * 1000000;
    // Combine all conditions that result in a full cache flush.
    bool fDoFullFlush = (mode == FLUSH_STATE_ALWAYS) || fCacheLarge || fCacheCritical || fPeriodicFlush || fFlushForPrune;
    // Write blocks and block index to disk.
    if (fDoFullFlush || fPeriodicWrite) {
        // Depend on nMinDiskSpace to ensure we can write block index
        if (!CheckDiskSpace(0))
            return state.Error("out of disk space");
        // First make sure all block and undo data is flushed to disk.
        FlushBlockFile();
        // Then update all block file information (which may refer to block and undo files).
        {
            std::vector<std::pair<int, const CBlockFileInfo*> > vFiles;
            vFiles.reserve(setDirtyFileInfo.size());
            for (set<int>::iterator it = setDirtyFileInfo.begin(); it != setDirtyFileInfo.end(); ) {
                vFiles.push_back(make_pair(*it, &vinfoBlockFile[*it]));
                setDirtyFileInfo.erase(it++);
            }
            std::vector<const CBlockIndex*> vBlocks;
            vBlocks.reserve(setDirtyBlockIndex.size());
            for (set<CBlockIndex*>::iterator it = setDirtyBlockIndex.begin(); it != setDirtyBlockIndex.end(); ) {
                vBlocks.push_back(*it);
                setDirtyBlockIndex.erase(it++);
            }
            if (!pblocktree->WriteBatchSync(vFiles, nLastBlockFile, vBlocks)) {
                return AbortNode(state, "Files to write to block index database");
            }
        }
        // Finally remove any pruned files
        if (fFlushForPrune)
            UnlinkPrunedFiles(setFilesToPrune);
        nLastWrite = nNow;
    }
    // Flush best chain related state. This can only be done if the blocks / block index write was also done.
    if (fDoFullFlush) {
        // Typical CCoins structures on disk are around 128 bytes in size.
        // Pushing a new one to the database can cause it to be written
        // twice (once in the log, and once in the tables). This is already
        // an overestimation, as most will delete an existing entry or
        // overwrite one. Still, use a conservative safety factor of 2.
        if (!CheckDiskSpace(128 * 2 * 2 * pcoinsTip->GetCacheSize()))
            return state.Error("out of disk space");
        // Flush the chainstate (which may refer to block index entries).
        if (!pcoinsTip->Flush())
            return AbortNode(state, "Failed to write to coin database");
        nLastFlush = nNow;
    }
    if ((mode == FLUSH_STATE_ALWAYS || mode == FLUSH_STATE_PERIODIC) && nNow > nLastSetChain + (int64_t)DATABASE_WRITE_INTERVAL * 1000000) {
        // Update best block in wallet (so we can detect restored wallets).
        GetMainSignals().SetBestChain(chainActive.GetLocator());
        nLastSetChain = nNow;
    }
    } catch (const std::runtime_error& e) {
        return AbortNode(state, std::string("System error while flushing: ") + e.what());
    }
    return true;
}

void FlushStateToDisk() {
    CValidationState state;
    FlushStateToDisk(state, FLUSH_STATE_ALWAYS);
}

void PruneAndFlush() {
    CValidationState state;
    fCheckForPruning = true;
    FlushStateToDisk(state, FLUSH_STATE_NONE);
}

/** Update chainActive and related internal data structures. */
void static UpdateTip(CBlockIndex *pindexNew) {
    const CChainParams& chainParams = Params();
    chainActive.SetTip(pindexNew);

    // New best block
    nTimeBestReceived = GetTime();
    mempool.AddTransactionsUpdated(1);

    LogPrintf("%s: new best=%s  height=%d  log2_work=%.8g  tx=%lu  date=%s progress=%f  cache=%.1fMiB(%utx)\n", __func__,
      chainActive.Tip()->GetBlockHash().ToString(), chainActive.Height(), log(chainActive.Tip()->nChainWork.getdouble())/log(2.0), (unsigned long)chainActive.Tip()->nChainTx,
      DateTimeStrFormat("%Y-%m-%d %H:%M:%S", chainActive.Tip()->GetBlockTime()),
      Checkpoints::GuessVerificationProgress(chainParams.Checkpoints(), chainActive.Tip()), pcoinsTip->DynamicMemoryUsage() * (1.0 / (1<<20)), pcoinsTip->GetCacheSize());

    cvBlockChange.notify_all();

    // Check the version of the last 100 blocks to see if we need to upgrade:
    static bool fWarned = false;
    if (!IsInitialBlockDownload() && !fWarned)
    {
        int nUpgraded = 0;
        const CBlockIndex* pindex = chainActive.Tip();
        for (int i = 0; i < 100 && pindex != NULL; i++)
        {
            if (pindex->nVersion > CBlock::CURRENT_VERSION)
                ++nUpgraded;
            pindex = pindex->pprev;
        }
        if (nUpgraded > 0)
            LogPrintf("%s: %d of last 100 blocks above version %d\n", __func__, nUpgraded, (int)CBlock::CURRENT_VERSION);
        if (nUpgraded > 100/2)
        {
            // strMiscWarning is read by GetWarnings(), called by Qt and the JSON-RPC code to warn the user:
            strMiscWarning = _("Warning: This version is obsolete; upgrade required!");
            CAlert::Notify(strMiscWarning, true);
            fWarned = true;
        }
    }
}

/** Disconnect chainActive's tip. You want to manually re-limit mempool size after this */
bool static DisconnectTip(CValidationState& state, const Consensus::Params& consensusParams)
{
    CBlockIndex *pindexDelete = chainActive.Tip();
    assert(pindexDelete);
    mempool.check(pcoinsTip, chainActive.Height());
    // Read block from disk.
    CBlock block;
    if (!ReadBlockFromDisk(block, pindexDelete, consensusParams))
        return AbortNode(state, "Failed to read block");
    // Apply the block atomically to the chain state.
    int64_t nStart = GetTimeMicros();
    {
        CCoinsViewCache view(pcoinsTip);
        if (!DisconnectBlock(block, state, pindexDelete, view))
            return error("DisconnectTip(): DisconnectBlock %s failed", pindexDelete->GetBlockHash().ToString());
        assert(view.Flush());
    }
    LogPrint("bench", "- Disconnect block: %.2fms\n", (GetTimeMicros() - nStart) * 0.001);
    // Write the chain state to disk, if necessary.
    if (!FlushStateToDisk(state, FLUSH_STATE_IF_NEEDED))
        return false;
    // Resurrect mempool transactions from the disconnected block.
    std::vector<uint256> vHashUpdate;
    BOOST_FOREACH(const CTransaction &tx, block.vtx) {
        mempool.UpdateDependentPriorities(tx, pindexDelete->nHeight, false);
        // ignore validation errors in resurrected transactions
        list<CTransaction> removed;
        CValidationState stateDummy;
        if (tx.IsCoinBase() || !AcceptToMemoryPool(mempool, stateDummy, tx, false, NULL, true)) {
            mempool.remove(tx, removed, true);
        } else if (mempool.exists(tx.GetHash())) {
            vHashUpdate.push_back(tx.GetHash());
        }
    }
    // AcceptToMemoryPool/addUnchecked all assume that new mempool entries have
    // no in-mempool children, which is generally not true when adding
    // previously-confirmed transactions back to the mempool.
    // UpdateTransactionsFromBlock finds descendants of any transactions in this
    // block that were added back and cleans up the mempool state.
    mempool.UpdateTransactionsFromBlock(vHashUpdate);
    mempool.removeCoinbaseSpends(pcoinsTip, pindexDelete->nHeight);
    mempool.check(pcoinsTip, pindexDelete->pprev->nHeight);
    // Update chainActive and related variables.
    UpdateTip(pindexDelete->pprev);
    // Let wallets know transactions went from 1-confirmed to
    // 0-confirmed or conflicted:
    BOOST_FOREACH(const CTransaction &tx, block.vtx) {
        SyncWithWallets(tx, NULL);
    }
    return true;
}

static int64_t nTimeReadFromDisk = 0;
static int64_t nTimeConnectTotal = 0;
static int64_t nTimeFlush = 0;
static int64_t nTimeChainState = 0;
static int64_t nTimePostConnect = 0;

/**
 * Connect a new block to chainActive. pblock is either NULL or a pointer to a CBlock
 * corresponding to pindexNew, to bypass loading it again from disk.
 */
bool static ConnectTip(CValidationState &state, CBlockIndex *pindexNew, const CBlock *pblock) {
    const CChainParams& chainparams = Params();
    assert(pindexNew->pprev == chainActive.Tip());
    mempool.check(pcoinsTip, chainActive.Height());
    // Read block from disk.
    int64_t nTime1 = GetTimeMicros();
    CBlock block;
    if (!pblock) {
        if (!ReadBlockFromDisk(block, pindexNew, chainparams.GetConsensus()))
            return AbortNode(state, "Failed to read block");
        pblock = &block;
    }
    // Apply the block atomically to the chain state.
    int64_t nTime2 = GetTimeMicros(); nTimeReadFromDisk += nTime2 - nTime1;
    int64_t nTime3;
    LogPrint("bench", "  - Load block from disk: %.2fms [%.2fs]\n", (nTime2 - nTime1) * 0.001, nTimeReadFromDisk * 0.000001);
    {
        CCoinsViewCache view(pcoinsTip);
        bool rv = ConnectBlock(*pblock, state, pindexNew, view);
        GetMainSignals().BlockChecked(*pblock, state);
        if (!rv) {
            if (state.IsInvalid())
                InvalidBlockFound(pindexNew, state);
            return error("ConnectTip(): ConnectBlock %s failed", pindexNew->GetBlockHash().ToString());
        }
        mapBlockSource.erase(pindexNew->GetBlockHash());
        nTime3 = GetTimeMicros(); nTimeConnectTotal += nTime3 - nTime2;
        LogPrint("bench", "  - Connect total: %.2fms [%.2fs]\n", (nTime3 - nTime2) * 0.001, nTimeConnectTotal * 0.000001);
        assert(view.Flush());
    }
    int64_t nTime4 = GetTimeMicros(); nTimeFlush += nTime4 - nTime3;
    LogPrint("bench", "  - Flush: %.2fms [%.2fs]\n", (nTime4 - nTime3) * 0.001, nTimeFlush * 0.000001);
    // Write the chain state to disk, if necessary.
    if (!FlushStateToDisk(state, FLUSH_STATE_IF_NEEDED))
        return false;
    int64_t nTime5 = GetTimeMicros(); nTimeChainState += nTime5 - nTime4;
    LogPrint("bench", "  - Writing chainstate: %.2fms [%.2fs]\n", (nTime5 - nTime4) * 0.001, nTimeChainState * 0.000001);
    // Remove conflicting transactions from the mempool.
    list<CTransaction> txConflicted;
    mempool.removeForBlock(pblock->vtx, pindexNew->nHeight, txConflicted, !IsInitialBlockDownload());
    mempool.check(pcoinsTip, pindexNew->nHeight);
    // Update chainActive & related variables.
    UpdateTip(pindexNew);
    // Tell wallet about transactions that went from mempool
    // to conflicted:
    BOOST_FOREACH(const CTransaction &tx, txConflicted) {
        SyncWithWallets(tx, NULL);
    }
    // ... and about transactions that got confirmed:
    BOOST_FOREACH(const CTransaction &tx, pblock->vtx) {
        SyncWithWallets(tx, pblock);
    }

    int64_t nTime6 = GetTimeMicros(); nTimePostConnect += nTime6 - nTime5; nTimeTotal += nTime6 - nTime1;
    LogPrint("bench", "  - Connect postprocess: %.2fms [%.2fs]\n", (nTime6 - nTime5) * 0.001, nTimePostConnect * 0.000001);
    LogPrint("bench", "- Connect block: %.2fms [%.2fs]\n", (nTime6 - nTime1) * 0.001, nTimeTotal * 0.000001);
    return true;
}

/**
 * Return the tip of the chain with the most work in it, that isn't
 * known to be invalid (it's however far from certain to be valid).
 */
static CBlockIndex* FindMostWorkChain() {
    do {
        CBlockIndex *pindexNew = NULL;

        // Find the best candidate header.
        {
            std::set<CBlockIndex*, CBlockIndexWorkComparator>::reverse_iterator it = setBlockIndexCandidates.rbegin();
            if (it == setBlockIndexCandidates.rend())
                return NULL;
            pindexNew = *it;
        }

        // Check whether all blocks on the path between the currently active chain and the candidate are valid.
        // Just going until the active chain is an optimization, as we know all blocks in it are valid already.
        CBlockIndex *pindexTest = pindexNew;
        bool fInvalidAncestor = false;
        while (pindexTest && !chainActive.Contains(pindexTest)) {
            assert(pindexTest->nChainTx || pindexTest->nHeight == 0);

            // Pruned nodes may have entries in setBlockIndexCandidates for
            // which block files have been deleted.  Remove those as candidates
            // for the most work chain if we come across them; we can't switch
            // to a chain unless we have all the non-active-chain parent blocks.
            bool fFailedChain = pindexTest->nStatus & BLOCK_FAILED_MASK;
            bool fMissingData = !(pindexTest->nStatus & BLOCK_HAVE_DATA);
            if (fFailedChain || fMissingData) {
                // Candidate chain is not usable (either invalid or missing data)
                if (fFailedChain && (pindexBestInvalid == NULL || pindexNew->nChainWork > pindexBestInvalid->nChainWork))
                    pindexBestInvalid = pindexNew;
                CBlockIndex *pindexFailed = pindexNew;
                // Remove the entire chain from the set.
                while (pindexTest != pindexFailed) {
                    if (fFailedChain) {
                        pindexFailed->nStatus |= BLOCK_FAILED_CHILD;
                    } else if (fMissingData) {
                        // If we're missing data, then add back to mapBlocksUnlinked,
                        // so that if the block arrives in the future we can try adding
                        // to setBlockIndexCandidates again.
                        mapBlocksUnlinked.insert(std::make_pair(pindexFailed->pprev, pindexFailed));
                    }
                    setBlockIndexCandidates.erase(pindexFailed);
                    pindexFailed = pindexFailed->pprev;
                }
                setBlockIndexCandidates.erase(pindexTest);
                fInvalidAncestor = true;
                break;
            }
            pindexTest = pindexTest->pprev;
        }
        if (!fInvalidAncestor)
            return pindexNew;
    } while(true);
}

/** Delete all entries in setBlockIndexCandidates that are worse than the current tip. */
static void PruneBlockIndexCandidates() {
    // Note that we can't delete the current block itself, as we may need to return to it later in case a
    // reorganization to a better block fails.
    std::set<CBlockIndex*, CBlockIndexWorkComparator>::iterator it = setBlockIndexCandidates.begin();
    while (it != setBlockIndexCandidates.end() && setBlockIndexCandidates.value_comp()(*it, chainActive.Tip())) {
        setBlockIndexCandidates.erase(it++);
    }
    // Either the current tip or a successor of it we're working towards is left in setBlockIndexCandidates.
    assert(!setBlockIndexCandidates.empty());
}

/**
 * Try to make some progress towards making pindexMostWork the active block.
 * pblock is either NULL or a pointer to a CBlock corresponding to pindexMostWork.
 */
static bool ActivateBestChainStep(CValidationState &state, CBlockIndex *pindexMostWork, const CBlock *pblock) {
    const CChainParams& chainparams = Params();
    AssertLockHeld(cs_main);
    bool fInvalidFound = false;
    const CBlockIndex *pindexOldTip = chainActive.Tip();
    const CBlockIndex *pindexFork = chainActive.FindFork(pindexMostWork);

    // Disconnect active blocks which are no longer in the best chain.
    bool fBlocksDisconnected = false;
    while (chainActive.Tip() && chainActive.Tip() != pindexFork) {
        if (!DisconnectTip(state, chainparams.GetConsensus()))
            return false;
        fBlocksDisconnected = true;
    }

    // Build list of new blocks to connect.
    std::vector<CBlockIndex*> vpindexToConnect;
    bool fContinue = true;
    int nHeight = pindexFork ? pindexFork->nHeight : -1;
    while (fContinue && nHeight != pindexMostWork->nHeight) {
    // Don't iterate the entire list of potential improvements toward the best tip, as we likely only need
    // a few blocks along the way.
    int nTargetHeight = std::min(nHeight + 32, pindexMostWork->nHeight);
    vpindexToConnect.clear();
    vpindexToConnect.reserve(nTargetHeight - nHeight);
    CBlockIndex *pindexIter = pindexMostWork->GetAncestor(nTargetHeight);
    while (pindexIter && pindexIter->nHeight != nHeight) {
        vpindexToConnect.push_back(pindexIter);
        pindexIter = pindexIter->pprev;
    }
    nHeight = nTargetHeight;

    // Connect new blocks.
    BOOST_REVERSE_FOREACH(CBlockIndex *pindexConnect, vpindexToConnect) {
        if (!ConnectTip(state, pindexConnect, pindexConnect == pindexMostWork ? pblock : NULL)) {
            if (state.IsInvalid()) {
                // The block violates a consensus rule.
                if (!state.CorruptionPossible())
                    InvalidChainFound(vpindexToConnect.back());
                state = CValidationState();
                fInvalidFound = true;
                fContinue = false;
                break;
            } else {
                // A system error occurred (disk space, database error, ...).
                return false;
            }
        } else {
            PruneBlockIndexCandidates();
            if (!pindexOldTip || chainActive.Tip()->nChainWork > pindexOldTip->nChainWork) {
                // We're in a better position than we were. Return temporarily to release the lock.
                fContinue = false;
                break;
            }
        }
    }
    }

    if (fBlocksDisconnected)
        mempool.TrimToSize(GetArg("-maxmempool", DEFAULT_MAX_MEMPOOL_SIZE) * 1000000);

    // Callbacks/notifications for a new best chain.
    if (fInvalidFound)
        CheckForkWarningConditionsOnNewFork(vpindexToConnect.back());
    else
        CheckForkWarningConditions();

    return true;
}

/**
 * Make the best chain active, in multiple steps. The result is either failure
 * or an activated best chain. pblock is either NULL or a pointer to a block
 * that is already loaded (to avoid loading it again from disk).
 */
bool ActivateBestChain(CValidationState &state, const CBlock *pblock) {
    CBlockIndex *pindexMostWork = NULL;
    const CChainParams& chainparams = Params();
    do {
        boost::this_thread::interruption_point();

        CBlockIndex *pindexNewTip = NULL;
        const CBlockIndex *pindexFork;
        bool fInitialDownload;
        {
            LOCK(cs_main);
            CBlockIndex *pindexOldTip = chainActive.Tip();
            pindexMostWork = FindMostWorkChain();

            // Whether we have anything to do at all.
            if (pindexMostWork == NULL || pindexMostWork == chainActive.Tip())
                return true;

            if (!ActivateBestChainStep(state, pindexMostWork, pblock && pblock->GetHash() == pindexMostWork->GetBlockHash() ? pblock : NULL))
                return false;

            pindexNewTip = chainActive.Tip();
            pindexFork = chainActive.FindFork(pindexOldTip);
            fInitialDownload = IsInitialBlockDownload();
        }
        // When we reach this point, we switched to a new tip (stored in pindexNewTip).

        // Notifications/callbacks that can run without cs_main
        if (!fInitialDownload) {
            // Find the hashes of all blocks that weren't previously in the best chain.
            std::vector<uint256> vHashes;
            CBlockIndex *pindexToAnnounce = pindexNewTip;
            while (pindexToAnnounce != pindexFork) {
                vHashes.push_back(pindexToAnnounce->GetBlockHash());
                pindexToAnnounce = pindexToAnnounce->pprev;
                if (vHashes.size() == MAX_BLOCKS_TO_ANNOUNCE) {
                    // Limit announcements in case of a huge reorganization.
                    // Rely on the peer's synchronization mechanism in that case.
                    break;
                }
            }
            // Relay inventory, but don't relay old inventory during initial block download.
            int nBlockEstimate = 0;
            if (fCheckpointsEnabled)
                nBlockEstimate = Checkpoints::GetTotalBlocksEstimate(chainparams.Checkpoints());
            {
                LOCK(cs_vNodes);
                BOOST_FOREACH(CNode* pnode, vNodes) {
                    if (chainActive.Height() > (pnode->nStartingHeight != -1 ? pnode->nStartingHeight - 2000 : nBlockEstimate)) {
                        BOOST_REVERSE_FOREACH(const uint256& hash, vHashes) {
                            pnode->PushBlockHash(hash);
                        }
                    }
                }
            }
            // Notify external listeners about the new tip.
            if (!vHashes.empty()) {
                GetMainSignals().UpdatedBlockTip(pindexNewTip);
                uiInterface.NotifyBlockTip(vHashes.front());
            }
        }
    } while(pindexMostWork != chainActive.Tip());
    CheckBlockIndex(chainparams.GetConsensus());

    // Write changes periodically to disk, after relay.
    if (!FlushStateToDisk(state, FLUSH_STATE_PERIODIC)) {
        return false;
    }

    return true;
}

bool InvalidateBlock(CValidationState& state, const Consensus::Params& consensusParams, CBlockIndex *pindex)
{
    AssertLockHeld(cs_main);

    // Mark the block itself as invalid.
    pindex->nStatus |= BLOCK_FAILED_VALID;
    setDirtyBlockIndex.insert(pindex);
    setBlockIndexCandidates.erase(pindex);

    while (chainActive.Contains(pindex)) {
        CBlockIndex *pindexWalk = chainActive.Tip();
        pindexWalk->nStatus |= BLOCK_FAILED_CHILD;
        setDirtyBlockIndex.insert(pindexWalk);
        setBlockIndexCandidates.erase(pindexWalk);
        // ActivateBestChain considers blocks already in chainActive
        // unconditionally valid already, so force disconnect away from it.
        if (!DisconnectTip(state, consensusParams)) {
            return false;
        }
    }

    mempool.TrimToSize(GetArg("-maxmempool", DEFAULT_MAX_MEMPOOL_SIZE) * 1000000);

    // The resulting new best tip may not be in setBlockIndexCandidates anymore, so
    // add it again.
    BlockMap::iterator it = mapBlockIndex.begin();
    while (it != mapBlockIndex.end()) {
        if (it->second->IsValid(BLOCK_VALID_TRANSACTIONS) && it->second->nChainTx && !setBlockIndexCandidates.value_comp()(it->second, chainActive.Tip())) {
            setBlockIndexCandidates.insert(it->second);
        }
        it++;
    }

    InvalidChainFound(pindex);
    return true;
}

bool ReconsiderBlock(CValidationState& state, CBlockIndex *pindex) {
    AssertLockHeld(cs_main);

    int nHeight = pindex->nHeight;

    // Remove the invalidity flag from this block and all its descendants.
    BlockMap::iterator it = mapBlockIndex.begin();
    while (it != mapBlockIndex.end()) {
        if (!it->second->IsValid() && it->second->GetAncestor(nHeight) == pindex) {
            it->second->nStatus &= ~BLOCK_FAILED_MASK;
            setDirtyBlockIndex.insert(it->second);
            if (it->second->IsValid(BLOCK_VALID_TRANSACTIONS) && it->second->nChainTx && setBlockIndexCandidates.value_comp()(chainActive.Tip(), it->second)) {
                setBlockIndexCandidates.insert(it->second);
            }
            if (it->second == pindexBestInvalid) {
                // Reset invalid block marker if it was pointing to one of those.
                pindexBestInvalid = NULL;
            }
        }
        it++;
    }

    // Remove the invalidity flag from all ancestors too.
    while (pindex != NULL) {
        if (pindex->nStatus & BLOCK_FAILED_MASK) {
            pindex->nStatus &= ~BLOCK_FAILED_MASK;
            setDirtyBlockIndex.insert(pindex);
        }
        pindex = pindex->pprev;
    }
    return true;
}

CBlockIndex* AddToBlockIndex(const CBlockHeader& block)
{
    // Check for duplicate
    uint256 hash = block.GetHash();
    BlockMap::iterator it = mapBlockIndex.find(hash);
    if (it != mapBlockIndex.end())
        return it->second;

    // Construct new block index object
    CBlockIndex* pindexNew = new CBlockIndex(block);
    assert(pindexNew);
    // We assign the sequence id to blocks only when the full data is available,
    // to avoid miners withholding blocks but broadcasting headers, to get a
    // competitive advantage.
    pindexNew->nSequenceId = 0;
    BlockMap::iterator mi = mapBlockIndex.insert(make_pair(hash, pindexNew)).first;
    pindexNew->phashBlock = &((*mi).first);
    BlockMap::iterator miPrev = mapBlockIndex.find(block.hashPrevBlock);
    if (miPrev != mapBlockIndex.end())
    {
        pindexNew->pprev = (*miPrev).second;
        pindexNew->nHeight = pindexNew->pprev->nHeight + 1;
        pindexNew->BuildSkip();
    }
    pindexNew->nChainWork = (pindexNew->pprev ? pindexNew->pprev->nChainWork : 0) + GetBlockProof(*pindexNew);
    pindexNew->RaiseValidity(BLOCK_VALID_TREE);
    if (pindexBestHeader == NULL || pindexBestHeader->nChainWork < pindexNew->nChainWork)
        pindexBestHeader = pindexNew;

    setDirtyBlockIndex.insert(pindexNew);

    return pindexNew;
}

/** Mark a block as having its data received and checked (up to BLOCK_VALID_TRANSACTIONS). */
bool ReceivedBlockTransactions(const CBlock &block, CValidationState& state, CBlockIndex *pindexNew, const CDiskBlockPos& pos)
{
    pindexNew->nTx = block.vtx.size();
    pindexNew->nChainTx = 0;
    pindexNew->nFile = pos.nFile;
    pindexNew->nDataPos = pos.nPos;
    pindexNew->nUndoPos = 0;
    pindexNew->nStatus |= BLOCK_HAVE_DATA;
    pindexNew->RaiseValidity(BLOCK_VALID_TRANSACTIONS);
    setDirtyBlockIndex.insert(pindexNew);

    if (pindexNew->pprev == NULL || pindexNew->pprev->nChainTx) {
        // If pindexNew is the genesis block or all parents are BLOCK_VALID_TRANSACTIONS.
        deque<CBlockIndex*> queue;
        queue.push_back(pindexNew);

        // Recursively process any descendant blocks that now may be eligible to be connected.
        while (!queue.empty()) {
            CBlockIndex *pindex = queue.front();
            queue.pop_front();
            pindex->nChainTx = (pindex->pprev ? pindex->pprev->nChainTx : 0) + pindex->nTx;
            {
                LOCK(cs_nBlockSequenceId);
                pindex->nSequenceId = nBlockSequenceId++;
            }
            if (chainActive.Tip() == NULL || !setBlockIndexCandidates.value_comp()(pindex, chainActive.Tip())) {
                setBlockIndexCandidates.insert(pindex);
            }
            std::pair<std::multimap<CBlockIndex*, CBlockIndex*>::iterator, std::multimap<CBlockIndex*, CBlockIndex*>::iterator> range = mapBlocksUnlinked.equal_range(pindex);
            while (range.first != range.second) {
                std::multimap<CBlockIndex*, CBlockIndex*>::iterator it = range.first;
                queue.push_back(it->second);
                range.first++;
                mapBlocksUnlinked.erase(it);
            }
        }
    } else {
        if (pindexNew->pprev && pindexNew->pprev->IsValid(BLOCK_VALID_TREE)) {
            mapBlocksUnlinked.insert(std::make_pair(pindexNew->pprev, pindexNew));
        }
    }

    return true;
}

bool FindBlockPos(CValidationState &state, CDiskBlockPos &pos, unsigned int nAddSize, unsigned int nHeight, uint64_t nTime, bool fKnown = false)
{
    LOCK(cs_LastBlockFile);

    unsigned int nFile = fKnown ? pos.nFile : nLastBlockFile;
    if (vinfoBlockFile.size() <= nFile) {
        vinfoBlockFile.resize(nFile + 1);
    }

    if (!fKnown) {
        while (vinfoBlockFile[nFile].nSize + nAddSize >= MAX_BLOCKFILE_SIZE) {
            nFile++;
            if (vinfoBlockFile.size() <= nFile) {
                vinfoBlockFile.resize(nFile + 1);
            }
        }
        pos.nFile = nFile;
        pos.nPos = vinfoBlockFile[nFile].nSize;
    }

    if (nFile != nLastBlockFile) {
        if (!fKnown) {
            LogPrintf("Leaving block file %i: %s\n", nFile, vinfoBlockFile[nFile].ToString());
        }
        FlushBlockFile(!fKnown);
        nLastBlockFile = nFile;
    }

    vinfoBlockFile[nFile].AddBlock(nHeight, nTime);
    if (fKnown)
        vinfoBlockFile[nFile].nSize = std::max(pos.nPos + nAddSize, vinfoBlockFile[nFile].nSize);
    else
        vinfoBlockFile[nFile].nSize += nAddSize;

    if (!fKnown) {
        unsigned int nOldChunks = (pos.nPos + BLOCKFILE_CHUNK_SIZE - 1) / BLOCKFILE_CHUNK_SIZE;
        unsigned int nNewChunks = (vinfoBlockFile[nFile].nSize + BLOCKFILE_CHUNK_SIZE - 1) / BLOCKFILE_CHUNK_SIZE;
        if (nNewChunks > nOldChunks) {
            if (fPruneMode)
                fCheckForPruning = true;
            if (CheckDiskSpace(nNewChunks * BLOCKFILE_CHUNK_SIZE - pos.nPos)) {
                FILE *file = OpenBlockFile(pos);
                if (file) {
                    LogPrintf("Pre-allocating up to position 0x%x in blk%05u.dat\n", nNewChunks * BLOCKFILE_CHUNK_SIZE, pos.nFile);
                    AllocateFileRange(file, pos.nPos, nNewChunks * BLOCKFILE_CHUNK_SIZE - pos.nPos);
                    fclose(file);
                }
            }
            else
                return state.Error("out of disk space");
        }
    }

    setDirtyFileInfo.insert(nFile);
    return true;
}

bool FindUndoPos(CValidationState &state, int nFile, CDiskBlockPos &pos, unsigned int nAddSize)
{
    pos.nFile = nFile;

    LOCK(cs_LastBlockFile);

    unsigned int nNewSize;
    pos.nPos = vinfoBlockFile[nFile].nUndoSize;
    nNewSize = vinfoBlockFile[nFile].nUndoSize += nAddSize;
    setDirtyFileInfo.insert(nFile);

    unsigned int nOldChunks = (pos.nPos + UNDOFILE_CHUNK_SIZE - 1) / UNDOFILE_CHUNK_SIZE;
    unsigned int nNewChunks = (nNewSize + UNDOFILE_CHUNK_SIZE - 1) / UNDOFILE_CHUNK_SIZE;
    if (nNewChunks > nOldChunks) {
        if (fPruneMode)
            fCheckForPruning = true;
        if (CheckDiskSpace(nNewChunks * UNDOFILE_CHUNK_SIZE - pos.nPos)) {
            FILE *file = OpenUndoFile(pos);
            if (file) {
                LogPrintf("Pre-allocating up to position 0x%x in rev%05u.dat\n", nNewChunks * UNDOFILE_CHUNK_SIZE, pos.nFile);
                AllocateFileRange(file, pos.nPos, nNewChunks * UNDOFILE_CHUNK_SIZE - pos.nPos);
                fclose(file);
            }
        }
        else
            return state.Error("out of disk space");
    }

    return true;
}

bool CheckBlockHeader(const CBlockHeader& block, CValidationState& state, bool fCheckPOW)
{
    // Check proof of work matches claimed amount
    if (fCheckPOW && !CheckProofOfWork(block.GetHash(), block.nBits, Params().GetConsensus()))
        return state.DoS(50, error("CheckBlockHeader(): proof of work failed"),
                         REJECT_INVALID, "high-hash");

    // Check timestamp
    if (block.GetBlockTime() > GetAdjustedTime() + 2 * 60 * 60)
        return state.Invalid(error("CheckBlockHeader(): block timestamp too far in the future"),
                             REJECT_INVALID, "time-too-new");

    return true;
}

bool CheckBlock(const CBlock& block, CValidationState& state, bool fCheckPOW, bool fCheckMerkleRoot)
{
    // These are checks that are independent of context.

    if (block.fChecked)
        return true;

    // Check that the header is valid (particularly PoW).  This is mostly
    // redundant with the call in AcceptBlockHeader.
    if (!CheckBlockHeader(block, state, fCheckPOW))
        return false;

    // Check the merkle root.
    if (fCheckMerkleRoot) {
        bool mutated;
        uint256 hashMerkleRoot2 = ComputeMerkleRoot(block, &mutated);
        if (block.hashMerkleRoot != hashMerkleRoot2)
            return state.DoS(100, error("CheckBlock(): hashMerkleRoot mismatch"),
                             REJECT_INVALID, "bad-txnmrklroot", true);

        // Check for merkle tree malleability (CVE-2012-2459): repeating sequences
        // of transactions in a block without affecting the merkle root of a block,
        // while still invalidating it.
        if (mutated)
            return state.DoS(100, error("CheckBlock(): duplicate transaction"),
                             REJECT_INVALID, "bad-txns-duplicate", true);
    }

    // All potential-corruption validation must be done before we do any
    // transaction validation, as otherwise we may mark the header as invalid
    // because we receive the wrong transactions for it.

    // Size limits
    if (block.vtx.empty() || block.vtx.size() > MAX_BLOCK_SIZE || ::GetSerializeSize(block, SER_NETWORK, PROTOCOL_VERSION) > MAX_BLOCK_SIZE)
        return state.DoS(100, error("CheckBlock(): size limits failed"),
                         REJECT_INVALID, "bad-blk-length");

    // First transaction must be coinbase, the rest must not be
    if (block.vtx.empty() || !block.vtx[0].IsCoinBase())
        return state.DoS(100, error("CheckBlock(): first tx is not coinbase"),
                         REJECT_INVALID, "bad-cb-missing");
    for (unsigned int i = 1; i < block.vtx.size(); i++)
        if (block.vtx[i].IsCoinBase())
            return state.DoS(100, error("CheckBlock(): more than one coinbase"),
                             REJECT_INVALID, "bad-cb-multiple");

    // Check transactions
    BOOST_FOREACH(const CTransaction& tx, block.vtx)
        if (!CheckTransaction(tx, state))
            return error("CheckBlock(): CheckTransaction of %s failed with %s",
                tx.GetHash().ToString(),
                FormatStateMessage(state));

    unsigned int nSigOps = 0;
    BOOST_FOREACH(const CTransaction& tx, block.vtx)
    {
        nSigOps += GetLegacySigOpCount(tx);
    }
    if (nSigOps > MAX_BLOCK_SIGOPS)
        return state.DoS(100, error("CheckBlock(): out-of-bounds SigOpCount"),
                         REJECT_INVALID, "bad-blk-sigops", true);

    if (fCheckPOW && fCheckMerkleRoot)
        block.fChecked = true;

    return true;
}

static bool CheckIndexAgainstCheckpoint(const CBlockIndex* pindexPrev, CValidationState& state, const CChainParams& chainparams, const uint256& hash)
{
    if (*pindexPrev->phashBlock == chainparams.GetConsensus().hashGenesisBlock)
        return true;

    int nHeight = pindexPrev->nHeight+1;
    // Don't accept any forks from the main chain prior to last checkpoint
    CBlockIndex* pcheckpoint = Checkpoints::GetLastCheckpoint(chainparams.Checkpoints());
    if (pcheckpoint && nHeight < pcheckpoint->nHeight)
        return state.DoS(100, error("%s: forked chain older than last checkpoint (height %d)", __func__, nHeight));

    return true;
}

bool ContextualCheckBlockHeader(const CBlockHeader& block, CValidationState& state, CBlockIndex * const pindexPrev)
{
    const Consensus::Params& consensusParams = Params().GetConsensus();
    // Check proof of work
    if (block.nBits != GetNextWorkRequired(pindexPrev, &block, consensusParams))
        return state.DoS(100, error("%s: incorrect proof of work", __func__),
                         REJECT_INVALID, "bad-diffbits");

    // Check timestamp against prev
    if (block.GetBlockTime() <= pindexPrev->GetMedianTimePast())
        return state.Invalid(error("%s: block's timestamp is too early", __func__),
                             REJECT_INVALID, "time-too-old");

    // Reject block.nVersion=1 blocks when 95% (75% on testnet) of the network has upgraded:
    if (block.nVersion < 2 && IsSuperMajority(2, pindexPrev, consensusParams.nMajorityRejectBlockOutdated, consensusParams))
        return state.Invalid(error("%s: rejected nVersion=1 block", __func__),
                             REJECT_OBSOLETE, "bad-version");

    // Reject block.nVersion=2 blocks when 95% (75% on testnet) of the network has upgraded:
    if (block.nVersion < 3 && IsSuperMajority(3, pindexPrev, consensusParams.nMajorityRejectBlockOutdated, consensusParams))
        return state.Invalid(error("%s : rejected nVersion=2 block", __func__),
                             REJECT_OBSOLETE, "bad-version");

    // Reject block.nVersion=3 blocks when 95% (75% on testnet) of the network has upgraded:
    if (block.nVersion < 4 && IsSuperMajority(4, pindexPrev, consensusParams.nMajorityRejectBlockOutdated, consensusParams))
        return state.Invalid(error("%s : rejected nVersion=3 block", __func__),
                             REJECT_OBSOLETE, "bad-version");

    return true;
}

bool ContextualCheckBlock(const CBlock& block, CValidationState& state, CBlockIndex * const pindexPrev)
{
    const int nHeight = pindexPrev == NULL ? 0 : pindexPrev->nHeight + 1;
    const Consensus::Params& consensusParams = Params().GetConsensus();

    // Check that all transactions are finalized
    BOOST_FOREACH(const CTransaction& tx, block.vtx) {
        int nLockTimeFlags = 0;
        int64_t nLockTimeCutoff = (nLockTimeFlags & LOCKTIME_MEDIAN_TIME_PAST)
                                ? pindexPrev->GetMedianTimePast()
                                : block.GetBlockTime();
        if (!IsFinalTx(tx, nHeight, nLockTimeCutoff)) {
            return state.DoS(10, error("%s: contains a non-final transaction", __func__), REJECT_INVALID, "bad-txns-nonfinal");
        }
    }

    // Enforce block.nVersion=2 rule that the coinbase starts with serialized block height
    // if 750 of the last 1,000 blocks are version 2 or greater (51/100 if testnet):
    if (block.nVersion >= 2 && IsSuperMajority(2, pindexPrev, consensusParams.nMajorityEnforceBlockUpgrade, consensusParams))
    {
        CScript expect = CScript() << nHeight;
        if (block.vtx[0].vin[0].scriptSig.size() < expect.size() ||
            !std::equal(expect.begin(), expect.end(), block.vtx[0].vin[0].scriptSig.begin())) {
            return state.DoS(100, error("%s: block height mismatch in coinbase", __func__), REJECT_INVALID, "bad-cb-height");
        }
    }

    return true;
}

static bool AcceptBlockHeader(const CBlockHeader& block, CValidationState& state, const CChainParams& chainparams, CBlockIndex** ppindex=NULL)
{
    AssertLockHeld(cs_main);
    // Check for duplicate
    uint256 hash = block.GetHash();
    BlockMap::iterator miSelf = mapBlockIndex.find(hash);
    CBlockIndex *pindex = NULL;
    if (hash != chainparams.GetConsensus().hashGenesisBlock) {

        if (miSelf != mapBlockIndex.end()) {
            // Block header is already known.
            pindex = miSelf->second;
            if (ppindex)
                *ppindex = pindex;
            if (pindex->nStatus & BLOCK_FAILED_MASK)
                return state.Invalid(error("%s: block is marked invalid", __func__), 0, "duplicate");
            return true;
        }

        if (!CheckBlockHeader(block, state))
            return false;

        // Get prev block index
        CBlockIndex* pindexPrev = NULL;
        BlockMap::iterator mi = mapBlockIndex.find(block.hashPrevBlock);
        if (mi == mapBlockIndex.end())
            return state.DoS(10, error("%s: prev block not found", __func__), 0, "bad-prevblk");
        pindexPrev = (*mi).second;
        if (pindexPrev->nStatus & BLOCK_FAILED_MASK)
            return state.DoS(100, error("%s: prev block invalid", __func__), REJECT_INVALID, "bad-prevblk");

        assert(pindexPrev);
        if (fCheckpointsEnabled && !CheckIndexAgainstCheckpoint(pindexPrev, state, chainparams, hash))
            return error("%s: CheckIndexAgainstCheckpoint(): %s", __func__, state.GetRejectReason().c_str());

        if (!ContextualCheckBlockHeader(block, state, pindexPrev))
            return false;
    }
    if (pindex == NULL)
        pindex = AddToBlockIndex(block);

    if (ppindex)
        *ppindex = pindex;

    return true;
}

bool AcceptBlock(const CBlock& block, CValidationState& state, CBlockIndex** ppindex, bool fRequested, CDiskBlockPos* dbp)
{
    const CChainParams& chainparams = Params();
    AssertLockHeld(cs_main);

    CBlockIndex *&pindex = *ppindex;

    if (!AcceptBlockHeader(block, state, chainparams, &pindex))
        return false;

    // Try to process all requested blocks that we don't have, but only
    // process an unrequested block if it's new and has enough work to
    // advance our tip, and isn't too many blocks ahead.
    bool fAlreadyHave = pindex->nStatus & BLOCK_HAVE_DATA;
    bool fHasMoreWork = (chainActive.Tip() ? pindex->nChainWork > chainActive.Tip()->nChainWork : true);
    // Blocks that are too out-of-order needlessly limit the effectiveness of
    // pruning, because pruning will not delete block files that contain any
    // blocks which are too close in height to the tip.  Apply this test
    // regardless of whether pruning is enabled; it should generally be safe to
    // not process unrequested blocks.
    bool fTooFarAhead = (pindex->nHeight > int(chainActive.Height() + MIN_BLOCKS_TO_KEEP));

    // TODO: deal better with return value and error conditions for duplicate
    // and unrequested blocks.
    if (fAlreadyHave) return true;
    if (!fRequested) {  // If we didn't ask for it:
        if (pindex->nTx != 0) return true;  // This is a previously-processed block that was pruned
        if (!fHasMoreWork) return true;     // Don't process less-work chains
        if (fTooFarAhead) return true;      // Block height is too high
    }

    if ((!CheckBlock(block, state)) || !ContextualCheckBlock(block, state, pindex->pprev)) {
        if (state.IsInvalid() && !state.CorruptionPossible()) {
            pindex->nStatus |= BLOCK_FAILED_VALID;
            setDirtyBlockIndex.insert(pindex);
        }
        return false;
    }

    int nHeight = pindex->nHeight;

    // Write block to history file
    try {
        unsigned int nBlockSize = ::GetSerializeSize(block, SER_DISK, CLIENT_VERSION);
        CDiskBlockPos blockPos;
        if (dbp != NULL)
            blockPos = *dbp;
        if (!FindBlockPos(state, blockPos, nBlockSize+8, nHeight, block.GetBlockTime(), dbp != NULL))
            return error("AcceptBlock(): FindBlockPos failed");
        if (dbp == NULL)
            if (!WriteBlockToDisk(block, blockPos, chainparams.MessageStart()))
                AbortNode(state, "Failed to write block");
        if (!ReceivedBlockTransactions(block, state, pindex, blockPos))
            return error("AcceptBlock(): ReceivedBlockTransactions failed");
    } catch (const std::runtime_error& e) {
        return AbortNode(state, std::string("System error: ") + e.what());
    }

    if (fCheckForPruning)
        FlushStateToDisk(state, FLUSH_STATE_NONE); // we just allocated more disk space for block files

    return true;
}

static bool IsSuperMajority(int minVersion, const CBlockIndex* pstart, unsigned nRequired, const Consensus::Params& consensusParams)
{
    unsigned int nFound = 0;
    for (int i = 0; i < consensusParams.nMajorityWindow && nFound < nRequired && pstart != NULL; i++)
    {
        if (pstart->nVersion >= minVersion)
            ++nFound;
        pstart = pstart->pprev;
    }
    return (nFound >= nRequired);
}


bool ProcessNewBlock(CValidationState &state, const CNode* pfrom, const CBlock* pblock, bool fForceProcessing, CDiskBlockPos *dbp)
{
    const CChainParams& chainparams = Params();
    // Preliminary checks
    bool checked = CheckBlock(*pblock, state);

    {
        LOCK(cs_main);
        bool fRequested = MarkBlockAsReceived(pblock->GetHash());
        fRequested |= fForceProcessing;
        if (!checked) {
            return error("%s: CheckBlock FAILED", __func__);
        }

        // Store to disk
        CBlockIndex *pindex = NULL;
        bool ret = AcceptBlock(*pblock, state, &pindex, fRequested, dbp);
        if (pindex && pfrom) {
            mapBlockSource[pindex->GetBlockHash()] = pfrom->GetId();
        }
        CheckBlockIndex(chainparams.GetConsensus());
        if (!ret)
            return error("%s: AcceptBlock FAILED", __func__);
    }

    if (!ActivateBestChain(state, pblock))
        return error("%s: ActivateBestChain failed", __func__);

    return true;
}

bool TestBlockValidity(CValidationState &state, const CBlock& block, CBlockIndex * const pindexPrev, bool fCheckPOW, bool fCheckMerkleRoot)
{
    const CChainParams& chainparams = Params();
    AssertLockHeld(cs_main);
    assert(pindexPrev && pindexPrev == chainActive.Tip());
    if (fCheckpointsEnabled && !CheckIndexAgainstCheckpoint(pindexPrev, state, chainparams, block.GetHash()))
        return error("%s: CheckIndexAgainstCheckpoint(): %s", __func__, state.GetRejectReason().c_str());

    CCoinsViewCache viewNew(pcoinsTip);
    CBlockIndex indexDummy(block);
    indexDummy.pprev = pindexPrev;
    indexDummy.nHeight = pindexPrev->nHeight + 1;

    // NOTE: CheckBlockHeader is called by CheckBlock
    if (!ContextualCheckBlockHeader(block, state, pindexPrev))
        return false;
    if (!CheckBlock(block, state, fCheckPOW, fCheckMerkleRoot))
        return false;
    if (!ContextualCheckBlock(block, state, pindexPrev))
        return false;
    if (!ConnectBlock(block, state, &indexDummy, viewNew, true))
        return false;
    assert(state.IsValid());

    return true;
}

/**
 * BLOCK PRUNING CODE
 */

/* Calculate the amount of disk space the block & undo files currently use */
uint64_t CalculateCurrentUsage()
{
    uint64_t retval = 0;
    BOOST_FOREACH(const CBlockFileInfo &file, vinfoBlockFile) {
        retval += file.nSize + file.nUndoSize;
    }
    return retval;
}

/* Prune a block file (modify associated database entries)*/
void PruneOneBlockFile(const int fileNumber)
{
    for (BlockMap::iterator it = mapBlockIndex.begin(); it != mapBlockIndex.end(); ++it) {
        CBlockIndex* pindex = it->second;
        if (pindex->nFile == fileNumber) {
            pindex->nStatus &= ~BLOCK_HAVE_DATA;
            pindex->nStatus &= ~BLOCK_HAVE_UNDO;
            pindex->nFile = 0;
            pindex->nDataPos = 0;
            pindex->nUndoPos = 0;
            setDirtyBlockIndex.insert(pindex);

            // Prune from mapBlocksUnlinked -- any block we prune would have
            // to be downloaded again in order to consider its chain, at which
            // point it would be considered as a candidate for
            // mapBlocksUnlinked or setBlockIndexCandidates.
            std::pair<std::multimap<CBlockIndex*, CBlockIndex*>::iterator, std::multimap<CBlockIndex*, CBlockIndex*>::iterator> range = mapBlocksUnlinked.equal_range(pindex->pprev);
            while (range.first != range.second) {
                std::multimap<CBlockIndex *, CBlockIndex *>::iterator it = range.first;
                range.first++;
                if (it->second == pindex) {
                    mapBlocksUnlinked.erase(it);
                }
            }
        }
    }

    vinfoBlockFile[fileNumber].SetNull();
    setDirtyFileInfo.insert(fileNumber);
}


void UnlinkPrunedFiles(std::set<int>& setFilesToPrune)
{
    for (set<int>::iterator it = setFilesToPrune.begin(); it != setFilesToPrune.end(); ++it) {
        CDiskBlockPos pos(*it, 0);
        boost::filesystem::remove(GetBlockPosFilename(pos, "blk"));
        boost::filesystem::remove(GetBlockPosFilename(pos, "rev"));
        LogPrintf("Prune: %s deleted blk/rev (%05u)\n", __func__, *it);
    }
}

/* Calculate the block/rev files that should be deleted to remain under target*/
void FindFilesToPrune(std::set<int>& setFilesToPrune)
{
    LOCK2(cs_main, cs_LastBlockFile);
    if (chainActive.Tip() == NULL || nPruneTarget == 0) {
        return;
    }
    if (chainActive.Tip()->nHeight <= Params().PruneAfterHeight()) {
        return;
    }

    unsigned int nLastBlockWeCanPrune = chainActive.Tip()->nHeight - MIN_BLOCKS_TO_KEEP;
    uint64_t nCurrentUsage = CalculateCurrentUsage();
    // We don't check to prune until after we've allocated new space for files
    // So we should leave a buffer under our target to account for another allocation
    // before the next pruning.
    uint64_t nBuffer = BLOCKFILE_CHUNK_SIZE + UNDOFILE_CHUNK_SIZE;
    uint64_t nBytesToPrune;
    int count=0;

    if (nCurrentUsage + nBuffer >= nPruneTarget) {
        for (int fileNumber = 0; fileNumber < nLastBlockFile; fileNumber++) {
            nBytesToPrune = vinfoBlockFile[fileNumber].nSize + vinfoBlockFile[fileNumber].nUndoSize;

            if (vinfoBlockFile[fileNumber].nSize == 0)
                continue;

            if (nCurrentUsage + nBuffer < nPruneTarget)  // are we below our target?
                break;

            // don't prune files that could have a block within MIN_BLOCKS_TO_KEEP of the main chain's tip but keep scanning
            if (vinfoBlockFile[fileNumber].nHeightLast > nLastBlockWeCanPrune)
                continue;

            PruneOneBlockFile(fileNumber);
            // Queue up the files for removal
            setFilesToPrune.insert(fileNumber);
            nCurrentUsage -= nBytesToPrune;
            count++;
        }
    }

    LogPrint("prune", "Prune: target=%dMiB actual=%dMiB diff=%dMiB max_prune_height=%d removed %d blk/rev pairs\n",
           nPruneTarget/1024/1024, nCurrentUsage/1024/1024,
           ((int64_t)nPruneTarget - (int64_t)nCurrentUsage)/1024/1024,
           nLastBlockWeCanPrune, count);
}

bool CheckDiskSpace(uint64_t nAdditionalBytes)
{
    uint64_t nFreeBytesAvailable = boost::filesystem::space(GetDataDir()).available;

    // Check for nMinDiskSpace bytes (currently 50MB)
    if (nFreeBytesAvailable < nMinDiskSpace + nAdditionalBytes)
        return AbortNode("Disk space is low!", _("Error: Disk space is low!"));

    return true;
}

FILE* OpenDiskFile(const CDiskBlockPos &pos, const char *prefix, bool fReadOnly)
{
    if (pos.IsNull())
        return NULL;
    boost::filesystem::path path = GetBlockPosFilename(pos, prefix);
    boost::filesystem::create_directories(path.parent_path());
    FILE* file = fopen(path.string().c_str(), "rb+");
    if (!file && !fReadOnly)
        file = fopen(path.string().c_str(), "wb+");
    if (!file) {
        LogPrintf("Unable to open file %s\n", path.string());
        return NULL;
    }
    if (pos.nPos) {
        if (fseek(file, pos.nPos, SEEK_SET)) {
            LogPrintf("Unable to seek to position %u of %s\n", pos.nPos, path.string());
            fclose(file);
            return NULL;
        }
    }
    return file;
}

FILE* OpenBlockFile(const CDiskBlockPos &pos, bool fReadOnly) {
    return OpenDiskFile(pos, "blk", fReadOnly);
}

FILE* OpenUndoFile(const CDiskBlockPos &pos, bool fReadOnly) {
    return OpenDiskFile(pos, "rev", fReadOnly);
}

boost::filesystem::path GetBlockPosFilename(const CDiskBlockPos &pos, const char *prefix)
{
    return GetDataDir() / "blocks" / strprintf("%s%05u.dat", prefix, pos.nFile);
}

CBlockIndex * InsertBlockIndex(uint256 hash)
{
    if (hash.IsNull())
        return NULL;

    // Return existing
    BlockMap::iterator mi = mapBlockIndex.find(hash);
    if (mi != mapBlockIndex.end())
        return (*mi).second;

    // Create new
    CBlockIndex* pindexNew = new CBlockIndex();
    if (!pindexNew)
        throw runtime_error("LoadBlockIndex(): new CBlockIndex failed");
    mi = mapBlockIndex.insert(make_pair(hash, pindexNew)).first;
    pindexNew->phashBlock = &((*mi).first);

    return pindexNew;
}

bool static LoadBlockIndexDB()
{
    const CChainParams& chainparams = Params();
    if (!pblocktree->LoadBlockIndexGuts())
        return false;

    boost::this_thread::interruption_point();

    // Calculate nChainWork
    vector<pair<int, CBlockIndex*> > vSortedByHeight;
    vSortedByHeight.reserve(mapBlockIndex.size());
    BOOST_FOREACH(const PAIRTYPE(uint256, CBlockIndex*)& item, mapBlockIndex)
    {
        CBlockIndex* pindex = item.second;
        vSortedByHeight.push_back(make_pair(pindex->nHeight, pindex));
    }
    sort(vSortedByHeight.begin(), vSortedByHeight.end());
    BOOST_FOREACH(const PAIRTYPE(int, CBlockIndex*)& item, vSortedByHeight)
    {
        CBlockIndex* pindex = item.second;
        pindex->nChainWork = (pindex->pprev ? pindex->pprev->nChainWork : 0) + GetBlockProof(*pindex);
        // We can link the chain of blocks for which we've received transactions at some point.
        // Pruned nodes may have deleted the block.
        if (pindex->nTx > 0) {
            if (pindex->pprev) {
                if (pindex->pprev->nChainTx) {
                    pindex->nChainTx = pindex->pprev->nChainTx + pindex->nTx;
                } else {
                    pindex->nChainTx = 0;
                    mapBlocksUnlinked.insert(std::make_pair(pindex->pprev, pindex));
                }
            } else {
                pindex->nChainTx = pindex->nTx;
            }
        }
        if (pindex->IsValid(BLOCK_VALID_TRANSACTIONS) && (pindex->nChainTx || pindex->pprev == NULL))
            setBlockIndexCandidates.insert(pindex);
        if (pindex->nStatus & BLOCK_FAILED_MASK && (!pindexBestInvalid || pindex->nChainWork > pindexBestInvalid->nChainWork))
            pindexBestInvalid = pindex;
        if (pindex->pprev)
            pindex->BuildSkip();
        if (pindex->IsValid(BLOCK_VALID_TREE) && (pindexBestHeader == NULL || CBlockIndexWorkComparator()(pindexBestHeader, pindex)))
            pindexBestHeader = pindex;
    }

    // Load block file info
    pblocktree->ReadLastBlockFile(nLastBlockFile);
    vinfoBlockFile.resize(nLastBlockFile + 1);
    LogPrintf("%s: last block file = %i\n", __func__, nLastBlockFile);
    for (int nFile = 0; nFile <= nLastBlockFile; nFile++) {
        pblocktree->ReadBlockFileInfo(nFile, vinfoBlockFile[nFile]);
    }
    LogPrintf("%s: last block file info: %s\n", __func__, vinfoBlockFile[nLastBlockFile].ToString());
    for (int nFile = nLastBlockFile + 1; true; nFile++) {
        CBlockFileInfo info;
        if (pblocktree->ReadBlockFileInfo(nFile, info)) {
            vinfoBlockFile.push_back(info);
        } else {
            break;
        }
    }

    // Check presence of blk files
    LogPrintf("Checking all blk files are present...\n");
    set<int> setBlkDataFiles;
    BOOST_FOREACH(const PAIRTYPE(uint256, CBlockIndex*)& item, mapBlockIndex)
    {
        CBlockIndex* pindex = item.second;
        if (pindex->nStatus & BLOCK_HAVE_DATA) {
            setBlkDataFiles.insert(pindex->nFile);
        }
    }
    for (std::set<int>::iterator it = setBlkDataFiles.begin(); it != setBlkDataFiles.end(); it++)
    {
        CDiskBlockPos pos(*it, 0);
        if (CAutoFile(OpenBlockFile(pos, true), SER_DISK, CLIENT_VERSION).IsNull()) {
            return false;
        }
    }

    // Check whether we have ever pruned block & undo files
    pblocktree->ReadFlag("prunedblockfiles", fHavePruned);
    if (fHavePruned)
        LogPrintf("LoadBlockIndexDB(): Block files have previously been pruned\n");

    // Check whether we need to continue reindexing
    bool fReindexing = false;
    pblocktree->ReadReindexing(fReindexing);
    fReindex |= fReindexing;

    // Check whether we have a transaction index
    pblocktree->ReadFlag("txindex", fTxIndex);
    LogPrintf("%s: transaction index %s\n", __func__, fTxIndex ? "enabled" : "disabled");

    // Load pointer to end of best chain
    BlockMap::iterator it = mapBlockIndex.find(pcoinsTip->GetBestBlock());
    if (it == mapBlockIndex.end())
        return true;
    chainActive.SetTip(it->second);

    PruneBlockIndexCandidates();

    LogPrintf("%s: hashBestChain=%s height=%d date=%s progress=%f\n", __func__,
        chainActive.Tip()->GetBlockHash().ToString(), chainActive.Height(),
        DateTimeStrFormat("%Y-%m-%d %H:%M:%S", chainActive.Tip()->GetBlockTime()),
        Checkpoints::GuessVerificationProgress(chainparams.Checkpoints(), chainActive.Tip()));

    return true;
}

CVerifyDB::CVerifyDB()
{
    uiInterface.ShowProgress(_("Verifying blocks..."), 0);
}

CVerifyDB::~CVerifyDB()
{
    uiInterface.ShowProgress("", 100);
}

bool CVerifyDB::VerifyDB(CCoinsView *coinsview, int nCheckLevel, int nCheckDepth)
{
    const CChainParams& chainparams = Params();
    LOCK(cs_main);
    if (chainActive.Tip() == NULL || chainActive.Tip()->pprev == NULL)
        return true;

    // Verify blocks in the best chain
    if (nCheckDepth <= 0)
        nCheckDepth = 1000000000; // suffices until the year 19000
    if (nCheckDepth > chainActive.Height())
        nCheckDepth = chainActive.Height();
    nCheckLevel = std::max(0, std::min(4, nCheckLevel));
    LogPrintf("Verifying last %i blocks at level %i\n", nCheckDepth, nCheckLevel);
    CCoinsViewCache coins(coinsview);
    CBlockIndex* pindexState = chainActive.Tip();
    CBlockIndex* pindexFailure = NULL;
    int nGoodTransactions = 0;
    CValidationState state;
    for (CBlockIndex* pindex = chainActive.Tip(); pindex && pindex->pprev; pindex = pindex->pprev)
    {
        boost::this_thread::interruption_point();
        uiInterface.ShowProgress(_("Verifying blocks..."), std::max(1, std::min(99, (int)(((double)(chainActive.Height() - pindex->nHeight)) / (double)nCheckDepth * (nCheckLevel >= 4 ? 50 : 100)))));
        if (pindex->nHeight < chainActive.Height()-nCheckDepth)
            break;
        CBlock block;
        // check level 0: read from disk
        if (!ReadBlockFromDisk(block, pindex, chainparams.GetConsensus()))
            return error("VerifyDB(): *** ReadBlockFromDisk failed at %d, hash=%s", pindex->nHeight, pindex->GetBlockHash().ToString());
        // check level 1: verify block validity
        if (nCheckLevel >= 1 && !CheckBlock(block, state))
            return error("VerifyDB(): *** found bad block at %d, hash=%s\n", pindex->nHeight, pindex->GetBlockHash().ToString());
        // check level 2: verify undo validity
        if (nCheckLevel >= 2 && pindex) {
            CBlockUndo undo;
            CDiskBlockPos pos = pindex->GetUndoPos();
            if (!pos.IsNull()) {
                if (!UndoReadFromDisk(undo, pos, pindex->pprev->GetBlockHash()))
                    return error("VerifyDB(): *** found bad undo data at %d, hash=%s\n", pindex->nHeight, pindex->GetBlockHash().ToString());
            }
        }
        // check level 3: check for inconsistencies during memory-only disconnect of tip blocks
        if (nCheckLevel >= 3 && pindex == pindexState && (coins.DynamicMemoryUsage() + pcoinsTip->DynamicMemoryUsage()) <= nCoinCacheUsage) {
            bool fClean = true;
            if (!DisconnectBlock(block, state, pindex, coins, &fClean))
                return error("VerifyDB(): *** irrecoverable inconsistency in block data at %d, hash=%s", pindex->nHeight, pindex->GetBlockHash().ToString());
            pindexState = pindex->pprev;
            if (!fClean) {
                nGoodTransactions = 0;
                pindexFailure = pindex;
            } else
                nGoodTransactions += block.vtx.size();
        }
        if (ShutdownRequested())
            return true;
    }
    if (pindexFailure)
        return error("VerifyDB(): *** coin database inconsistencies found (last %i blocks, %i good transactions before that)\n", chainActive.Height() - pindexFailure->nHeight + 1, nGoodTransactions);

    // check level 4: try reconnecting blocks
    if (nCheckLevel >= 4) {
        CBlockIndex *pindex = pindexState;
        while (pindex != chainActive.Tip()) {
            boost::this_thread::interruption_point();
            uiInterface.ShowProgress(_("Verifying blocks..."), std::max(1, std::min(99, 100 - (int)(((double)(chainActive.Height() - pindex->nHeight)) / (double)nCheckDepth * 50))));
            pindex = chainActive.Next(pindex);
            CBlock block;
            if (!ReadBlockFromDisk(block, pindex, chainparams.GetConsensus()))
                return error("VerifyDB(): *** ReadBlockFromDisk failed at %d, hash=%s", pindex->nHeight, pindex->GetBlockHash().ToString());
            if (!ConnectBlock(block, state, pindex, coins))
                return error("VerifyDB(): *** found unconnectable block at %d, hash=%s", pindex->nHeight, pindex->GetBlockHash().ToString());
        }
    }

    LogPrintf("No coin database inconsistencies in last %i blocks (%i transactions)\n", chainActive.Height() - pindexState->nHeight, nGoodTransactions);

    return true;
}

void UnloadBlockIndex()
{
    LOCK(cs_main);
    setBlockIndexCandidates.clear();
    chainActive.SetTip(NULL);
    pindexBestInvalid = NULL;
    pindexBestHeader = NULL;
    mempool.clear();
    mapOrphanTransactions.clear();
    mapOrphanTransactionsByPrev.clear();
    nSyncStarted = 0;
    mapBlocksUnlinked.clear();
    vinfoBlockFile.clear();
    nLastBlockFile = 0;
    nBlockSequenceId = 1;
    mapBlockSource.clear();
    mapBlocksInFlight.clear();
    nQueuedValidatedHeaders = 0;
    nPreferredDownload = 0;
    setDirtyBlockIndex.clear();
    setDirtyFileInfo.clear();
    mapNodeState.clear();
    recentRejects.reset(NULL);

    BOOST_FOREACH(BlockMap::value_type& entry, mapBlockIndex) {
        delete entry.second;
    }
    mapBlockIndex.clear();
    fHavePruned = false;
}

bool LoadBlockIndex()
{
    // Load block index from databases
    if (!fReindex && !LoadBlockIndexDB())
        return false;
    return true;
}


bool InitBlockIndex() {
    const CChainParams& chainparams = Params();
    LOCK(cs_main);

    // Initialize global variables that cannot be constructed at startup.
    recentRejects.reset(new CRollingBloomFilter(120000, 0.000001));

    // Check whether we're already initialized
    if (chainActive.Genesis() != NULL)
        return true;

    // Use the provided setting for -txindex in the new database
    fTxIndex = GetBoolArg("-txindex", false);
    pblocktree->WriteFlag("txindex", fTxIndex);
    LogPrintf("Initializing databases...\n");

    // Only add the genesis block if not reindexing (in which case we reuse the one already on disk)
    if (!fReindex) {
        try {
            CBlock &block = const_cast<CBlock&>(Params().GenesisBlock());
            // Start new block file
            unsigned int nBlockSize = ::GetSerializeSize(block, SER_DISK, CLIENT_VERSION);
            CDiskBlockPos blockPos;
            CValidationState state;
            if (!FindBlockPos(state, blockPos, nBlockSize+8, 0, block.GetBlockTime()))
                return error("LoadBlockIndex(): FindBlockPos failed");
            if (!WriteBlockToDisk(block, blockPos, chainparams.MessageStart()))
                return error("LoadBlockIndex(): writing genesis block to disk failed");
            CBlockIndex *pindex = AddToBlockIndex(block);
            if (!ReceivedBlockTransactions(block, state, pindex, blockPos))
                return error("LoadBlockIndex(): genesis block not accepted");
            if (!ActivateBestChain(state, &block))
                return error("LoadBlockIndex(): genesis block cannot be activated");
            // Force a chainstate write so that when we VerifyDB in a moment, it doesn't check stale data
            return FlushStateToDisk(state, FLUSH_STATE_ALWAYS);
        } catch (const std::runtime_error& e) {
            return error("LoadBlockIndex(): failed to initialize block database: %s", e.what());
        }
    }

    return true;
}



bool LoadExternalBlockFile(FILE* fileIn, CDiskBlockPos *dbp)
{
    const CChainParams& chainparams = Params();
    // Map of disk positions for blocks with unknown parent (only used for reindex)
    static std::multimap<uint256, CDiskBlockPos> mapBlocksUnknownParent;
    int64_t nStart = GetTimeMillis();

    int nLoaded = 0;
    try {
        // This takes over fileIn and calls fclose() on it in the CBufferedFile destructor
        CBufferedFile blkdat(fileIn, 2*MAX_BLOCK_SIZE, MAX_BLOCK_SIZE+8, SER_DISK, CLIENT_VERSION);
        uint64_t nRewind = blkdat.GetPos();
        while (!blkdat.eof()) {
            boost::this_thread::interruption_point();

            blkdat.SetPos(nRewind);
            nRewind++; // start one byte further next time, in case of failure
            blkdat.SetLimit(); // remove former limit
            unsigned int nSize = 0;
            try {
                // locate a header
                unsigned char buf[MESSAGE_START_SIZE];
                blkdat.FindByte(Params().MessageStart()[0]);
                nRewind = blkdat.GetPos()+1;
                blkdat >> FLATDATA(buf);
                if (memcmp(buf, Params().MessageStart(), MESSAGE_START_SIZE))
                    continue;
                // read size
                blkdat >> nSize;
                if (nSize < 80 || nSize > MAX_BLOCK_SIZE)
                    continue;
            } catch (const std::exception&) {
                // no valid block header found; don't complain
                break;
            }
            try {
                // read block
                uint64_t nBlockPos = blkdat.GetPos();
                if (dbp)
                    dbp->nPos = nBlockPos;
                blkdat.SetLimit(nBlockPos + nSize);
                blkdat.SetPos(nBlockPos);
                CBlock block;
                blkdat >> block;
                nRewind = blkdat.GetPos();

                // detect out of order blocks, and store them for later
                uint256 hash = block.GetHash();
                if (hash != chainparams.GetConsensus().hashGenesisBlock && mapBlockIndex.find(block.hashPrevBlock) == mapBlockIndex.end()) {
                    LogPrint("reindex", "%s: Out of order block %s, parent %s not known\n", __func__, hash.ToString(),
                            block.hashPrevBlock.ToString());
                    if (dbp)
                        mapBlocksUnknownParent.insert(std::make_pair(block.hashPrevBlock, *dbp));
                    continue;
                }

                // process in case the block isn't known yet
                if (mapBlockIndex.count(hash) == 0 || (mapBlockIndex[hash]->nStatus & BLOCK_HAVE_DATA) == 0) {
                    CValidationState state;
                    if (ProcessNewBlock(state, NULL, &block, true, dbp))
                        nLoaded++;
                    if (state.IsError())
                        break;
                } else if (hash != chainparams.GetConsensus().hashGenesisBlock && mapBlockIndex[hash]->nHeight % 1000 == 0) {
                    LogPrintf("Block Import: already had block %s at height %d\n", hash.ToString(), mapBlockIndex[hash]->nHeight);
                }

                // Recursively process earlier encountered successors of this block
                deque<uint256> queue;
                queue.push_back(hash);
                while (!queue.empty()) {
                    uint256 head = queue.front();
                    queue.pop_front();
                    std::pair<std::multimap<uint256, CDiskBlockPos>::iterator, std::multimap<uint256, CDiskBlockPos>::iterator> range = mapBlocksUnknownParent.equal_range(head);
                    while (range.first != range.second) {
                        std::multimap<uint256, CDiskBlockPos>::iterator it = range.first;
                        if (ReadBlockFromDisk(block, it->second, chainparams.GetConsensus()))
                        {
                            LogPrintf("%s: Processing out of order child %s of %s\n", __func__, block.GetHash().ToString(),
                                    head.ToString());
                            CValidationState dummy;
                            if (ProcessNewBlock(dummy, NULL, &block, true, &it->second))
                            {
                                nLoaded++;
                                queue.push_back(block.GetHash());
                            }
                        }
                        range.first++;
                        mapBlocksUnknownParent.erase(it);
                    }
                }
            } catch (const std::exception& e) {
                LogPrintf("%s: Deserialize or I/O error - %s\n", __func__, e.what());
            }
        }
    } catch (const std::runtime_error& e) {
        AbortNode(std::string("System error: ") + e.what());
    }
    if (nLoaded > 0)
        LogPrintf("Loaded %i blocks from external file in %dms\n", nLoaded, GetTimeMillis() - nStart);
    return nLoaded > 0;
}

void static CheckBlockIndex(const Consensus::Params& consensusParams)
{
    if (!fCheckBlockIndex) {
        return;
    }

    LOCK(cs_main);

    // During a reindex, we read the genesis block and call CheckBlockIndex before ActivateBestChain,
    // so we have the genesis block in mapBlockIndex but no active chain.  (A few of the tests when
    // iterating the block tree require that chainActive has been initialized.)
    if (chainActive.Height() < 0) {
        assert(mapBlockIndex.size() <= 1);
        return;
    }

    // Build forward-pointing map of the entire block tree.
    std::multimap<CBlockIndex*,CBlockIndex*> forward;
    for (BlockMap::iterator it = mapBlockIndex.begin(); it != mapBlockIndex.end(); it++) {
        forward.insert(std::make_pair(it->second->pprev, it->second));
    }

    assert(forward.size() == mapBlockIndex.size());

    std::pair<std::multimap<CBlockIndex*,CBlockIndex*>::iterator,std::multimap<CBlockIndex*,CBlockIndex*>::iterator> rangeGenesis = forward.equal_range(NULL);
    CBlockIndex *pindex = rangeGenesis.first->second;
    rangeGenesis.first++;
    assert(rangeGenesis.first == rangeGenesis.second); // There is only one index entry with parent NULL.

    // Iterate over the entire block tree, using depth-first search.
    // Along the way, remember whether there are blocks on the path from genesis
    // block being explored which are the first to have certain properties.
    size_t nNodes = 0;
    int nHeight = 0;
    CBlockIndex* pindexFirstInvalid = NULL; // Oldest ancestor of pindex which is invalid.
    CBlockIndex* pindexFirstMissing = NULL; // Oldest ancestor of pindex which does not have BLOCK_HAVE_DATA.
    CBlockIndex* pindexFirstNeverProcessed = NULL; // Oldest ancestor of pindex for which nTx == 0.
    CBlockIndex* pindexFirstNotTreeValid = NULL; // Oldest ancestor of pindex which does not have BLOCK_VALID_TREE (regardless of being valid or not).
    CBlockIndex* pindexFirstNotTransactionsValid = NULL; // Oldest ancestor of pindex which does not have BLOCK_VALID_TRANSACTIONS (regardless of being valid or not).
    CBlockIndex* pindexFirstNotChainValid = NULL; // Oldest ancestor of pindex which does not have BLOCK_VALID_CHAIN (regardless of being valid or not).
    CBlockIndex* pindexFirstNotScriptsValid = NULL; // Oldest ancestor of pindex which does not have BLOCK_VALID_SCRIPTS (regardless of being valid or not).
    while (pindex != NULL) {
        nNodes++;
        if (pindexFirstInvalid == NULL && pindex->nStatus & BLOCK_FAILED_VALID) pindexFirstInvalid = pindex;
        if (pindexFirstMissing == NULL && !(pindex->nStatus & BLOCK_HAVE_DATA)) pindexFirstMissing = pindex;
        if (pindexFirstNeverProcessed == NULL && pindex->nTx == 0) pindexFirstNeverProcessed = pindex;
        if (pindex->pprev != NULL && pindexFirstNotTreeValid == NULL && (pindex->nStatus & BLOCK_VALID_MASK) < BLOCK_VALID_TREE) pindexFirstNotTreeValid = pindex;
        if (pindex->pprev != NULL && pindexFirstNotTransactionsValid == NULL && (pindex->nStatus & BLOCK_VALID_MASK) < BLOCK_VALID_TRANSACTIONS) pindexFirstNotTransactionsValid = pindex;
        if (pindex->pprev != NULL && pindexFirstNotChainValid == NULL && (pindex->nStatus & BLOCK_VALID_MASK) < BLOCK_VALID_CHAIN) pindexFirstNotChainValid = pindex;
        if (pindex->pprev != NULL && pindexFirstNotScriptsValid == NULL && (pindex->nStatus & BLOCK_VALID_MASK) < BLOCK_VALID_SCRIPTS) pindexFirstNotScriptsValid = pindex;

        // Begin: actual consistency checks.
        if (pindex->pprev == NULL) {
            // Genesis block checks.
            assert(pindex->GetBlockHash() == consensusParams.hashGenesisBlock); // Genesis block's hash must match.
            assert(pindex == chainActive.Genesis()); // The current active chain's genesis block must be this block.
        }
        if (pindex->nChainTx == 0) assert(pindex->nSequenceId == 0);  // nSequenceId can't be set for blocks that aren't linked
        // VALID_TRANSACTIONS is equivalent to nTx > 0 for all nodes (whether or not pruning has occurred).
        // HAVE_DATA is only equivalent to nTx > 0 (or VALID_TRANSACTIONS) if no pruning has occurred.
        if (!fHavePruned) {
            // If we've never pruned, then HAVE_DATA should be equivalent to nTx > 0
            assert(!(pindex->nStatus & BLOCK_HAVE_DATA) == (pindex->nTx == 0));
            assert(pindexFirstMissing == pindexFirstNeverProcessed);
        } else {
            // If we have pruned, then we can only say that HAVE_DATA implies nTx > 0
            if (pindex->nStatus & BLOCK_HAVE_DATA) assert(pindex->nTx > 0);
        }
        if (pindex->nStatus & BLOCK_HAVE_UNDO) assert(pindex->nStatus & BLOCK_HAVE_DATA);
        assert(((pindex->nStatus & BLOCK_VALID_MASK) >= BLOCK_VALID_TRANSACTIONS) == (pindex->nTx > 0)); // This is pruning-independent.
        // All parents having had data (at some point) is equivalent to all parents being VALID_TRANSACTIONS, which is equivalent to nChainTx being set.
        assert((pindexFirstNeverProcessed != NULL) == (pindex->nChainTx == 0)); // nChainTx != 0 is used to signal that all parent blocks have been processed (but may have been pruned).
        assert((pindexFirstNotTransactionsValid != NULL) == (pindex->nChainTx == 0));
        assert(pindex->nHeight == nHeight); // nHeight must be consistent.
        assert(pindex->pprev == NULL || pindex->nChainWork >= pindex->pprev->nChainWork); // For every block except the genesis block, the chainwork must be larger than the parent's.
        assert(nHeight < 2 || (pindex->pskip && (pindex->pskip->nHeight < nHeight))); // The pskip pointer must point back for all but the first 2 blocks.
        assert(pindexFirstNotTreeValid == NULL); // All mapBlockIndex entries must at least be TREE valid
        if ((pindex->nStatus & BLOCK_VALID_MASK) >= BLOCK_VALID_TREE) assert(pindexFirstNotTreeValid == NULL); // TREE valid implies all parents are TREE valid
        if ((pindex->nStatus & BLOCK_VALID_MASK) >= BLOCK_VALID_CHAIN) assert(pindexFirstNotChainValid == NULL); // CHAIN valid implies all parents are CHAIN valid
        if ((pindex->nStatus & BLOCK_VALID_MASK) >= BLOCK_VALID_SCRIPTS) assert(pindexFirstNotScriptsValid == NULL); // SCRIPTS valid implies all parents are SCRIPTS valid
        if (pindexFirstInvalid == NULL) {
            // Checks for not-invalid blocks.
            assert((pindex->nStatus & BLOCK_FAILED_MASK) == 0); // The failed mask cannot be set for blocks without invalid parents.
        }
        if (!CBlockIndexWorkComparator()(pindex, chainActive.Tip()) && pindexFirstNeverProcessed == NULL) {
            if (pindexFirstInvalid == NULL) {
                // If this block sorts at least as good as the current tip and
                // is valid and we have all data for its parents, it must be in
                // setBlockIndexCandidates.  chainActive.Tip() must also be there
                // even if some data has been pruned.
                if (pindexFirstMissing == NULL || pindex == chainActive.Tip()) {
                    assert(setBlockIndexCandidates.count(pindex));
                }
                // If some parent is missing, then it could be that this block was in
                // setBlockIndexCandidates but had to be removed because of the missing data.
                // In this case it must be in mapBlocksUnlinked -- see test below.
            }
        } else { // If this block sorts worse than the current tip or some ancestor's block has never been seen, it cannot be in setBlockIndexCandidates.
            assert(setBlockIndexCandidates.count(pindex) == 0);
        }
        // Check whether this block is in mapBlocksUnlinked.
        std::pair<std::multimap<CBlockIndex*,CBlockIndex*>::iterator,std::multimap<CBlockIndex*,CBlockIndex*>::iterator> rangeUnlinked = mapBlocksUnlinked.equal_range(pindex->pprev);
        bool foundInUnlinked = false;
        while (rangeUnlinked.first != rangeUnlinked.second) {
            assert(rangeUnlinked.first->first == pindex->pprev);
            if (rangeUnlinked.first->second == pindex) {
                foundInUnlinked = true;
                break;
            }
            rangeUnlinked.first++;
        }
        if (pindex->pprev && (pindex->nStatus & BLOCK_HAVE_DATA) && pindexFirstNeverProcessed != NULL && pindexFirstInvalid == NULL) {
            // If this block has block data available, some parent was never received, and has no invalid parents, it must be in mapBlocksUnlinked.
            assert(foundInUnlinked);
        }
        if (!(pindex->nStatus & BLOCK_HAVE_DATA)) assert(!foundInUnlinked); // Can't be in mapBlocksUnlinked if we don't HAVE_DATA
        if (pindexFirstMissing == NULL) assert(!foundInUnlinked); // We aren't missing data for any parent -- cannot be in mapBlocksUnlinked.
        if (pindex->pprev && (pindex->nStatus & BLOCK_HAVE_DATA) && pindexFirstNeverProcessed == NULL && pindexFirstMissing != NULL) {
            // We HAVE_DATA for this block, have received data for all parents at some point, but we're currently missing data for some parent.
            assert(fHavePruned); // We must have pruned.
            // This block may have entered mapBlocksUnlinked if:
            //  - it has a descendant that at some point had more work than the
            //    tip, and
            //  - we tried switching to that descendant but were missing
            //    data for some intermediate block between chainActive and the
            //    tip.
            // So if this block is itself better than chainActive.Tip() and it wasn't in
            // setBlockIndexCandidates, then it must be in mapBlocksUnlinked.
            if (!CBlockIndexWorkComparator()(pindex, chainActive.Tip()) && setBlockIndexCandidates.count(pindex) == 0) {
                if (pindexFirstInvalid == NULL) {
                    assert(foundInUnlinked);
                }
            }
        }
        // assert(pindex->GetBlockHash() == pindex->GetBlockHeader().GetHash()); // Perhaps too slow
        // End: actual consistency checks.

        // Try descending into the first subnode.
        std::pair<std::multimap<CBlockIndex*,CBlockIndex*>::iterator,std::multimap<CBlockIndex*,CBlockIndex*>::iterator> range = forward.equal_range(pindex);
        if (range.first != range.second) {
            // A subnode was found.
            pindex = range.first->second;
            nHeight++;
            continue;
        }
        // This is a leaf node.
        // Move upwards until we reach a node of which we have not yet visited the last child.
        while (pindex) {
            // We are going to either move to a parent or a sibling of pindex.
            // If pindex was the first with a certain property, unset the corresponding variable.
            if (pindex == pindexFirstInvalid) pindexFirstInvalid = NULL;
            if (pindex == pindexFirstMissing) pindexFirstMissing = NULL;
            if (pindex == pindexFirstNeverProcessed) pindexFirstNeverProcessed = NULL;
            if (pindex == pindexFirstNotTreeValid) pindexFirstNotTreeValid = NULL;
            if (pindex == pindexFirstNotTransactionsValid) pindexFirstNotTransactionsValid = NULL;
            if (pindex == pindexFirstNotChainValid) pindexFirstNotChainValid = NULL;
            if (pindex == pindexFirstNotScriptsValid) pindexFirstNotScriptsValid = NULL;
            // Find our parent.
            CBlockIndex* pindexPar = pindex->pprev;
            // Find which child we just visited.
            std::pair<std::multimap<CBlockIndex*,CBlockIndex*>::iterator,std::multimap<CBlockIndex*,CBlockIndex*>::iterator> rangePar = forward.equal_range(pindexPar);
            while (rangePar.first->second != pindex) {
                assert(rangePar.first != rangePar.second); // Our parent must have at least the node we're coming from as child.
                rangePar.first++;
            }
            // Proceed to the next one.
            rangePar.first++;
            if (rangePar.first != rangePar.second) {
                // Move to the sibling.
                pindex = rangePar.first->second;
                break;
            } else {
                // Move up further.
                pindex = pindexPar;
                nHeight--;
                continue;
            }
        }
    }

    // Check that we actually traversed the entire map.
    assert(nNodes == forward.size());
}

//////////////////////////////////////////////////////////////////////////////
//
// CAlert
//

std::string GetWarnings(const std::string& strFor)
{
    int nPriority = 0;
    string strStatusBar;
    string strRPC;

    if (!CLIENT_VERSION_IS_RELEASE)
        strStatusBar = _("This is a pre-release test build - use at your own risk - do not use for mining or merchant applications");

    if (GetBoolArg("-testsafemode", false))
        strStatusBar = strRPC = "testsafemode enabled";

    // Misc warnings like out of disk space and clock is wrong
    if (strMiscWarning != "")
    {
        nPriority = 1000;
        strStatusBar = strMiscWarning;
    }

    if (fLargeWorkForkFound)
    {
        nPriority = 2000;
        strStatusBar = strRPC = _("Warning: The network does not appear to fully agree! Some miners appear to be experiencing issues.");
    }
    else if (fLargeWorkInvalidChainFound)
    {
        nPriority = 2000;
        strStatusBar = strRPC = _("Warning: We do not appear to fully agree with our peers! You may need to upgrade, or other nodes may need to upgrade.");
    }

    // Alerts
    {
        LOCK(cs_mapAlerts);
        BOOST_FOREACH(PAIRTYPE(const uint256, CAlert)& item, mapAlerts)
        {
            const CAlert& alert = item.second;
            if (alert.AppliesToMe() && alert.nPriority > nPriority)
            {
                nPriority = alert.nPriority;
                strStatusBar = alert.strStatusBar;
            }
        }
    }

    if (strFor == "statusbar")
        return strStatusBar;
    else if (strFor == "rpc")
        return strRPC;
    assert(!"GetWarnings(): invalid parameter");
    return "error";
}








//////////////////////////////////////////////////////////////////////////////
//
// Messages
//


bool static AlreadyHave(const CInv& inv) EXCLUSIVE_LOCKS_REQUIRED(cs_main)
{
    switch (inv.type)
    {
    case MSG_TX:
        {
            assert(recentRejects);
            if (chainActive.Tip()->GetBlockHash() != hashRecentRejectsChainTip)
            {
                // If the chain tip has changed previously rejected transactions
                // might be now valid, e.g. due to a nLockTime'd tx becoming valid,
                // or a double-spend. Reset the rejects filter and give those
                // txs a second chance.
                hashRecentRejectsChainTip = chainActive.Tip()->GetBlockHash();
                recentRejects->reset();
            }

            return recentRejects->contains(inv.hash) ||
                   mempool.exists(inv.hash) ||
                   mapOrphanTransactions.count(inv.hash) ||
                   pcoinsTip->HaveCoins(inv.hash);
        }
    case MSG_BLOCK:
        return mapBlockIndex.count(inv.hash);
    }
    // Don't know what it is, just say we already got one
    return true;
}

void static ProcessGetData(CNode* pfrom, const Consensus::Params& consensusParams)
{
    std::deque<CInv>::iterator it = pfrom->vRecvGetData.begin();

    vector<CInv> vNotFound;

    LOCK(cs_main);

    while (it != pfrom->vRecvGetData.end()) {
        // Don't bother if send buffer is too full to respond anyway
        if (pfrom->nSendSize >= SendBufferSize())
            break;

        const CInv &inv = *it;
        {
            boost::this_thread::interruption_point();
            it++;

            if (inv.type == MSG_BLOCK || inv.type == MSG_FILTERED_BLOCK)
            {
                bool send = false;
                BlockMap::iterator mi = mapBlockIndex.find(inv.hash);
                if (mi != mapBlockIndex.end())
                {
                    if (chainActive.Contains(mi->second)) {
                        send = true;
                    } else {
                        static const int nOneMonth = 30 * 24 * 60 * 60;
                        // To prevent fingerprinting attacks, only send blocks outside of the active
                        // chain if they are valid, and no more than a month older (both in time, and in
                        // best equivalent proof of work) than the best header chain we know about.
                        send = mi->second->IsValid(BLOCK_VALID_SCRIPTS) && (pindexBestHeader != NULL) &&
                            (pindexBestHeader->GetBlockTime() - mi->second->GetBlockTime() < nOneMonth) &&
                            (GetBlockProofEquivalentTime(*pindexBestHeader, *mi->second, *pindexBestHeader, Params().GetConsensus()) < nOneMonth);
                        if (!send) {
                            LogPrintf("%s: ignoring request from peer=%i for old block that isn't in the main chain\n", __func__, pfrom->GetId());
                        }
                    }
                }
                // disconnect node in case we have reached the outbound limit for serving historical blocks
                static const int nOneWeek = 7 * 24 * 60 * 60; // assume > 1 week = historical
                if (send && CNode::OutboundTargetReached(true) && ( ((pindexBestHeader != NULL) && (pindexBestHeader->GetBlockTime() - mi->second->GetBlockTime() > nOneWeek)) || inv.type == MSG_FILTERED_BLOCK) )
                {
                    LogPrint("net", "historical block serving limit reached, disconnect peer=%d\n", pfrom->GetId());

                    //disconnect node
                    pfrom->fDisconnect = true;
                    send = false;
                }
                // Pruned nodes may have deleted the block, so check whether
                // it's available before trying to send.
                if (send && (mi->second->nStatus & BLOCK_HAVE_DATA))
                {
                    // Send block from disk
                    CBlock block;
                    if (!ReadBlockFromDisk(block, (*mi).second, consensusParams))
                        assert(!"cannot load block from disk");
                    if (inv.type == MSG_BLOCK)
                        pfrom->PushMessage("block", block);
                    else // MSG_FILTERED_BLOCK)
                    {
                        LOCK(pfrom->cs_filter);
                        if (pfrom->pfilter)
                        {
                            CMerkleBlock merkleBlock(block, *pfrom->pfilter);
                            pfrom->PushMessage("merkleblock", merkleBlock);
                            // CMerkleBlock just contains hashes, so also push any transactions in the block the client did not see
                            // This avoids hurting performance by pointlessly requiring a round-trip
                            // Note that there is currently no way for a node to request any single transactions we didn't send here -
                            // they must either disconnect and retry or request the full block.
                            // Thus, the protocol spec specified allows for us to provide duplicate txn here,
                            // however we MUST always provide at least what the remote peer needs
                            typedef std::pair<unsigned int, uint256> PairType;
                            BOOST_FOREACH(PairType& pair, merkleBlock.vMatchedTxn)
                                if (!pfrom->setInventoryKnown.count(CInv(MSG_TX, pair.second)))
                                    pfrom->PushMessage("tx", block.vtx[pair.first]);
                        }
                        // else
                            // no response
                    }

                    // Trigger the peer node to send a getblocks request for the next batch of inventory
                    if (inv.hash == pfrom->hashContinue)
                    {
                        // Bypass PushInventory, this must send even if redundant,
                        // and we want it right after the last block so they don't
                        // wait for other stuff first.
                        vector<CInv> vInv;
                        vInv.push_back(CInv(MSG_BLOCK, chainActive.Tip()->GetBlockHash()));
                        pfrom->PushMessage("inv", vInv);
                        pfrom->hashContinue.SetNull();
                    }
                }
            }
            else if (inv.IsKnownType())
            {
                // Send stream from relay memory
                bool pushed = false;
                {
                    LOCK(cs_mapRelay);
                    map<CInv, CDataStream>::iterator mi = mapRelay.find(inv);
                    if (mi != mapRelay.end()) {
                        pfrom->PushMessage(inv.GetCommand(), (*mi).second);
                        pushed = true;
                    }
                }
                if (!pushed && inv.type == MSG_TX) {
                    CTransaction tx;
                    if (mempool.lookup(inv.hash, tx)) {
                        CDataStream ss(SER_NETWORK, PROTOCOL_VERSION);
                        ss.reserve(1000);
                        ss << tx;
                        pfrom->PushMessage("tx", ss);
                        pushed = true;
                    }
                }
                if (!pushed) {
                    vNotFound.push_back(inv);
                }
            }

            // Track requests for our stuff.
            GetMainSignals().Inventory(inv.hash);

            if (inv.type == MSG_BLOCK || inv.type == MSG_FILTERED_BLOCK)
                break;
        }
    }

    pfrom->vRecvGetData.erase(pfrom->vRecvGetData.begin(), it);

    if (!vNotFound.empty()) {
        // Let the peer know that we didn't find what it asked for, so it doesn't
        // have to wait around forever. Currently only SPV clients actually care
        // about this message: it's needed when they are recursively walking the
        // dependencies of relevant unconfirmed transactions. SPV clients want to
        // do that because they want to know about (and store and rebroadcast and
        // risk analyze) the dependencies of transactions relevant to them, without
        // having to download the entire memory pool.
        pfrom->PushMessage("notfound", vNotFound);
    }
}

bool static ProcessMessage(CNode* pfrom, string strCommand, CDataStream& vRecv, int64_t nTimeReceived)
{
    const CChainParams& chainparams = Params();
    RandAddSeedPerfmon();
    LogPrint("net", "received: %s (%u bytes) peer=%d\n", SanitizeString(strCommand), vRecv.size(), pfrom->id);
    if (mapArgs.count("-dropmessagestest") && GetRand(atoi(mapArgs["-dropmessagestest"])) == 0)
    {
        LogPrintf("dropmessagestest DROPPING RECV MESSAGE\n");
        return true;
    }




    if (strCommand == "version")
    {
        // Each connection can only send one version message
        if (pfrom->nVersion != 0)
        {
            pfrom->PushMessage("reject", strCommand, REJECT_DUPLICATE, string("Duplicate version message"));
            Misbehaving(pfrom->GetId(), 1);
            return false;
        }

        int64_t nTime;
        CAddress addrMe;
        CAddress addrFrom;
        uint64_t nNonce = 1;
        vRecv >> pfrom->nVersion >> pfrom->nServices >> nTime >> addrMe;
        if (pfrom->nVersion < MIN_PEER_PROTO_VERSION)
        {
            // disconnect from peers older than this proto version
            LogPrintf("peer=%d using obsolete version %i; disconnecting\n", pfrom->id, pfrom->nVersion);
            pfrom->PushMessage("reject", strCommand, REJECT_OBSOLETE,
                               strprintf("Version must be %d or greater", MIN_PEER_PROTO_VERSION));
            pfrom->fDisconnect = true;
            return false;
        }

        if (pfrom->nVersion == 10300)
            pfrom->nVersion = 300;
        if (!vRecv.empty())
            vRecv >> addrFrom >> nNonce;
        if (!vRecv.empty()) {
            vRecv >> LIMITED_STRING(pfrom->strSubVer, MAX_SUBVERSION_LENGTH);
            pfrom->cleanSubVer = SanitizeString(pfrom->strSubVer);
        }
        if (!vRecv.empty())
            vRecv >> pfrom->nStartingHeight;
        if (!vRecv.empty())
            vRecv >> pfrom->fRelayTxes; // set to true after we get the first filter* message
        else
            pfrom->fRelayTxes = true;

        // Disconnect if we connected to ourself
        if (nNonce == nLocalHostNonce && nNonce > 1)
        {
            LogPrintf("connected to self at %s, disconnecting\n", pfrom->addr.ToString());
            pfrom->fDisconnect = true;
            return true;
        }

        pfrom->addrLocal = addrMe;
        if (pfrom->fInbound && addrMe.IsRoutable())
        {
            SeenLocal(addrMe);
        }

        // Be shy and don't send version until we hear
        if (pfrom->fInbound)
            pfrom->PushVersion();

        pfrom->fClient = !(pfrom->nServices & NODE_NETWORK);

        // Potentially mark this peer as a preferred download peer.
        UpdatePreferredDownload(pfrom, State(pfrom->GetId()));

        // Change version
        pfrom->PushMessage("verack");
        pfrom->ssSend.SetVersion(min(pfrom->nVersion, PROTOCOL_VERSION));

        if (!pfrom->fInbound)
        {
            // Advertise our address
            if (fListen && !IsInitialBlockDownload())
            {
                CAddress addr = GetLocalAddress(&pfrom->addr);
                if (addr.IsRoutable())
                {
                    LogPrintf("ProcessMessages: advertizing address %s\n", addr.ToString());
                    pfrom->PushAddress(addr);
                } else if (IsPeerAddrLocalGood(pfrom)) {
                    addr.SetIP(pfrom->addrLocal);
                    LogPrintf("ProcessMessages: advertizing address %s\n", addr.ToString());
                    pfrom->PushAddress(addr);
                }
            }

            // Get recent addresses
            if (pfrom->fOneShot || pfrom->nVersion >= CADDR_TIME_VERSION || addrman.size() < 1000)
            {
                pfrom->PushMessage("getaddr");
                pfrom->fGetAddr = true;
            }
            addrman.Good(pfrom->addr);
        } else {
            if (((CNetAddr)pfrom->addr) == (CNetAddr)addrFrom)
            {
                addrman.Add(addrFrom, addrFrom);
                addrman.Good(addrFrom);
            }
        }

        // Relay alerts
        {
            LOCK(cs_mapAlerts);
            BOOST_FOREACH(PAIRTYPE(const uint256, CAlert)& item, mapAlerts)
                item.second.RelayTo(pfrom);
        }

        pfrom->fSuccessfullyConnected = true;

        string remoteAddr;
        if (fLogIPs)
            remoteAddr = ", peeraddr=" + pfrom->addr.ToString();

        LogPrintf("receive version message: %s: version %d, blocks=%d, us=%s, peer=%d%s\n",
                  pfrom->cleanSubVer, pfrom->nVersion,
                  pfrom->nStartingHeight, addrMe.ToString(), pfrom->id,
                  remoteAddr);

        int64_t nTimeOffset = nTime - GetTime();
        pfrom->nTimeOffset = nTimeOffset;
        AddTimeData(pfrom->addr, nTimeOffset);
    }


    else if (pfrom->nVersion == 0)
    {
        // Must have a version message before anything else
        Misbehaving(pfrom->GetId(), 1);
        return false;
    }


    else if (strCommand == "verack")
    {
        pfrom->SetRecvVersion(min(pfrom->nVersion, PROTOCOL_VERSION));

        // Mark this node as currently connected, so we update its timestamp later.
        if (pfrom->fNetworkNode) {
            LOCK(cs_main);
            State(pfrom->GetId())->fCurrentlyConnected = true;
        }

        if (pfrom->nVersion >= SENDHEADERS_VERSION) {
            // Tell our peer we prefer to receive headers rather than inv's
            // We send this to non-NODE NETWORK peers as well, because even
            // non-NODE NETWORK peers can announce blocks (such as pruning
            // nodes)
            pfrom->PushMessage("sendheaders");
        }
    }


    else if (strCommand == "addr")
    {
        vector<CAddress> vAddr;
        vRecv >> vAddr;

        // Don't want addr from older versions unless seeding
        if (pfrom->nVersion < CADDR_TIME_VERSION && addrman.size() > 1000)
            return true;
        if (vAddr.size() > 1000)
        {
            Misbehaving(pfrom->GetId(), 20);
            return error("message addr size() = %u", vAddr.size());
        }

        // Store the new addresses
        vector<CAddress> vAddrOk;
        int64_t nNow = GetAdjustedTime();
        int64_t nSince = nNow - 10 * 60;
        BOOST_FOREACH(CAddress& addr, vAddr)
        {
            boost::this_thread::interruption_point();

            if (addr.nTime <= 100000000 || addr.nTime > nNow + 10 * 60)
                addr.nTime = nNow - 5 * 24 * 60 * 60;
            pfrom->AddAddressKnown(addr);
            bool fReachable = IsReachable(addr);
            if (addr.nTime > nSince && !pfrom->fGetAddr && vAddr.size() <= 10 && addr.IsRoutable())
            {
                // Relay to a limited number of other nodes
                {
                    LOCK(cs_vNodes);
                    // Use deterministic randomness to send to the same nodes for 24 hours
                    // at a time so the addrKnowns of the chosen nodes prevent repeats
                    static uint256 hashSalt;
                    if (hashSalt.IsNull())
                        hashSalt = GetRandHash();
                    uint64_t hashAddr = addr.GetHash();
                    uint256 hashRand = ArithToUint256(UintToArith256(hashSalt) ^ (hashAddr<<32) ^ ((GetTime()+hashAddr)/(24*60*60)));
                    hashRand = Hash(BEGIN(hashRand), END(hashRand));
                    multimap<uint256, CNode*> mapMix;
                    BOOST_FOREACH(CNode* pnode, vNodes)
                    {
                        if (pnode->nVersion < CADDR_TIME_VERSION)
                            continue;
                        unsigned int nPointer;
                        memcpy(&nPointer, &pnode, sizeof(nPointer));
                        uint256 hashKey = ArithToUint256(UintToArith256(hashRand) ^ nPointer);
                        hashKey = Hash(BEGIN(hashKey), END(hashKey));
                        mapMix.insert(make_pair(hashKey, pnode));
                    }
                    int nRelayNodes = fReachable ? 2 : 1; // limited relaying of addresses outside our network(s)
                    for (multimap<uint256, CNode*>::iterator mi = mapMix.begin(); mi != mapMix.end() && nRelayNodes-- > 0; ++mi)
                        ((*mi).second)->PushAddress(addr);
                }
            }
            // Do not store addresses outside our network
            if (fReachable)
                vAddrOk.push_back(addr);
        }
        addrman.Add(vAddrOk, pfrom->addr, 2 * 60 * 60);
        if (vAddr.size() < 1000)
            pfrom->fGetAddr = false;
        if (pfrom->fOneShot)
            pfrom->fDisconnect = true;
    }

    else if (strCommand == "sendheaders")
    {
        LOCK(cs_main);
        State(pfrom->GetId())->fPreferHeaders = true;
    }


    else if (strCommand == "inv")
    {
        vector<CInv> vInv;
        vRecv >> vInv;
        if (vInv.size() > MAX_INV_SZ)
        {
            Misbehaving(pfrom->GetId(), 20);
            return error("message inv size() = %u", vInv.size());
        }

        LOCK(cs_main);

        std::vector<CInv> vToFetch;

        for (unsigned int nInv = 0; nInv < vInv.size(); nInv++)
        {
            const CInv &inv = vInv[nInv];

            boost::this_thread::interruption_point();
            pfrom->AddInventoryKnown(inv);

            bool fAlreadyHave = AlreadyHave(inv);
            LogPrint("net", "got inv: %s  %s peer=%d\n", inv.ToString(), fAlreadyHave ? "have" : "new", pfrom->id);

            if (!fAlreadyHave && !fImporting && !fReindex && inv.type != MSG_BLOCK)
                pfrom->AskFor(inv);

            if (inv.type == MSG_BLOCK) {
                UpdateBlockAvailability(pfrom->GetId(), inv.hash);
                if (!fAlreadyHave && !fImporting && !fReindex && !mapBlocksInFlight.count(inv.hash)) {
                    // First request the headers preceding the announced block. In the normal fully-synced
                    // case where a new block is announced that succeeds the current tip (no reorganization),
                    // there are no such headers.
                    // Secondly, and only when we are close to being synced, we request the announced block directly,
                    // to avoid an extra round-trip. Note that we must *first* ask for the headers, so by the
                    // time the block arrives, the header chain leading up to it is already validated. Not
                    // doing this will result in the received block being rejected as an orphan in case it is
                    // not a direct successor.
                    pfrom->PushMessage("getheaders", chainActive.GetLocator(pindexBestHeader), inv.hash);
                    CNodeState *nodestate = State(pfrom->GetId());
                    if (CanDirectFetch(chainparams.GetConsensus()) &&
                        nodestate->nBlocksInFlight < MAX_BLOCKS_IN_TRANSIT_PER_PEER) {
                        vToFetch.push_back(inv);
                        // Mark block as in flight already, even though the actual "getdata" message only goes out
                        // later (within the same cs_main lock, though).
                        MarkBlockAsInFlight(pfrom->GetId(), inv.hash, chainparams.GetConsensus());
                    }
                    LogPrint("net", "getheaders (%d) %s to peer=%d\n", pindexBestHeader->nHeight, inv.hash.ToString(), pfrom->id);
                }
            }

            // Track requests for our stuff
            GetMainSignals().Inventory(inv.hash);

            if (pfrom->nSendSize > (SendBufferSize() * 2)) {
                Misbehaving(pfrom->GetId(), 50);
                return error("send buffer size() = %u", pfrom->nSendSize);
            }
        }

        if (!vToFetch.empty())
            pfrom->PushMessage("getdata", vToFetch);
    }


    else if (strCommand == "getdata")
    {
        vector<CInv> vInv;
        vRecv >> vInv;
        if (vInv.size() > MAX_INV_SZ)
        {
            Misbehaving(pfrom->GetId(), 20);
            return error("message getdata size() = %u", vInv.size());
        }

        if (fDebug || (vInv.size() != 1))
            LogPrint("net", "received getdata (%u invsz) peer=%d\n", vInv.size(), pfrom->id);

        if ((fDebug && vInv.size() > 0) || (vInv.size() == 1))
            LogPrint("net", "received getdata for: %s peer=%d\n", vInv[0].ToString(), pfrom->id);

        pfrom->vRecvGetData.insert(pfrom->vRecvGetData.end(), vInv.begin(), vInv.end());
        ProcessGetData(pfrom, chainparams.GetConsensus());
    }


    else if (strCommand == "getblocks")
    {
        CBlockLocator locator;
        uint256 hashStop;
        vRecv >> locator >> hashStop;

        LOCK(cs_main);

        // Find the last block the caller has in the main chain
        CBlockIndex* pindex = FindForkInGlobalIndex(chainActive, locator);

        // Send the rest of the chain
        if (pindex)
            pindex = chainActive.Next(pindex);
        int nLimit = 500;
        LogPrint("net", "getblocks %d to %s limit %d from peer=%d\n", (pindex ? pindex->nHeight : -1), hashStop.IsNull() ? "end" : hashStop.ToString(), nLimit, pfrom->id);
        for (; pindex; pindex = chainActive.Next(pindex))
        {
            if (pindex->GetBlockHash() == hashStop)
            {
                LogPrint("net", "  getblocks stopping at %d %s\n", pindex->nHeight, pindex->GetBlockHash().ToString());
                break;
            }
            // If pruning, don't inv blocks unless we have on disk and are likely to still have
            // for some reasonable time window (1 hour) that block relay might require.
            const int nPrunedBlocksLikelyToHave = MIN_BLOCKS_TO_KEEP - 3600 / chainparams.GetConsensus().nPowTargetSpacing;
            if (fPruneMode && (!(pindex->nStatus & BLOCK_HAVE_DATA) || pindex->nHeight <= chainActive.Tip()->nHeight - nPrunedBlocksLikelyToHave))
            {
                LogPrint("net", " getblocks stopping, pruned or too old block at %d %s\n", pindex->nHeight, pindex->GetBlockHash().ToString());
                break;
            }
            pfrom->PushInventory(CInv(MSG_BLOCK, pindex->GetBlockHash()));
            if (--nLimit <= 0)
            {
                // When this block is requested, we'll send an inv that'll
                // trigger the peer to getblocks the next batch of inventory.
                LogPrint("net", "  getblocks stopping at limit %d %s\n", pindex->nHeight, pindex->GetBlockHash().ToString());
                pfrom->hashContinue = pindex->GetBlockHash();
                break;
            }
        }
    }


    else if (strCommand == "getheaders")
    {
        CBlockLocator locator;
        uint256 hashStop;
        vRecv >> locator >> hashStop;

        LOCK(cs_main);
        if (IsInitialBlockDownload() && !pfrom->fWhitelisted) {
            LogPrint("net", "Ignoring getheaders from peer=%d because node is in initial block download\n", pfrom->id);
            return true;
<<<<<<< HEAD
        }
=======

        CNodeState *nodestate = State(pfrom->GetId());
>>>>>>> 83602363
        CBlockIndex* pindex = NULL;
        if (locator.IsNull())
        {
            // If locator is null, return the hashStop block
            BlockMap::iterator mi = mapBlockIndex.find(hashStop);
            if (mi == mapBlockIndex.end())
                return true;
            pindex = (*mi).second;
        }
        else
        {
            // Find the last block the caller has in the main chain
            pindex = FindForkInGlobalIndex(chainActive, locator);
            if (pindex) {
                pindex = chainActive.Next(pindex);
            }
            // Store the best block our peer knows about that we also know about.
            BOOST_FOREACH(const uint256& hash, locator.vHave) {
                BlockMap::iterator mi = mapBlockIndex.find(hash);
                if (mi != mapBlockIndex.end()) {
                    if (nodestate->pindexBestKnownBlock == NULL || mi->second->nChainWork >= nodestate->pindexBestKnownBlock->nChainWork) {
                        nodestate->pindexBestKnownBlock = mi->second;
                    }
                    // We can assume that that any later entries are going to
                    // have less work, so no need to keep checking to see if we
                    // can update pindexBestKnownBlock after we've found one
                    // candidate.
                    break;
                }
            }
        }

        // we must use CBlocks, as CBlockHeaders won't include the 0x00 nTx count at the end
        vector<CBlock> vHeaders;
        int nLimit = MAX_HEADERS_RESULTS;
        LogPrint("net", "getheaders %d to %s from peer=%d\n", (pindex ? pindex->nHeight : -1), hashStop.ToString(), pfrom->id);
        for (; pindex; pindex = chainActive.Next(pindex))
        {
            vHeaders.push_back(pindex->GetBlockHeader());
            if (--nLimit <= 0 || pindex->GetBlockHash() == hashStop)
                break;
        }
        nodestate->pindexBestHeaderSent = pindex ? pindex : chainActive.Tip();
        pfrom->PushMessage("headers", vHeaders);
    }


    else if (strCommand == "tx")
    {
        vector<uint256> vWorkQueue;
        vector<uint256> vEraseQueue;
        CTransaction tx;
        vRecv >> tx;

        CInv inv(MSG_TX, tx.GetHash());
        pfrom->AddInventoryKnown(inv);

        LOCK(cs_main);

        bool fMissingInputs = false;
        CValidationState state;

        mapAlreadyAskedFor.erase(inv);

        // Check for recently rejected (and do other quick existence checks)
        if (AlreadyHave(inv))
            return true;

        if (AcceptToMemoryPool(mempool, state, tx, true, &fMissingInputs))
        {
            mempool.check(pcoinsTip, chainActive.Height());
            RelayTransaction(tx);
            vWorkQueue.push_back(inv.hash);

            LogPrint("mempool", "AcceptToMemoryPool: peer=%d: accepted %s (poolsz %u txn, %u kB)\n",
                pfrom->id,
                tx.GetHash().ToString(),
                mempool.size(), mempool.DynamicMemoryUsage() / 1000);

            // Recursively process any orphan transactions that depended on this one
            set<NodeId> setMisbehaving;
            for (unsigned int i = 0; i < vWorkQueue.size(); i++)
            {
                map<uint256, set<uint256> >::iterator itByPrev = mapOrphanTransactionsByPrev.find(vWorkQueue[i]);
                if (itByPrev == mapOrphanTransactionsByPrev.end())
                    continue;
                for (set<uint256>::iterator mi = itByPrev->second.begin();
                     mi != itByPrev->second.end();
                     ++mi)
                {
                    const uint256& orphanHash = *mi;
                    const CTransaction& orphanTx = mapOrphanTransactions[orphanHash].tx;
                    NodeId fromPeer = mapOrphanTransactions[orphanHash].fromPeer;
                    bool fMissingInputs2 = false;
                    // Use a dummy CValidationState so someone can't setup nodes to counter-DoS based on orphan
                    // resolution (that is, feeding people an invalid transaction based on LegitTxX in order to get
                    // anyone relaying LegitTxX banned)
                    CValidationState stateDummy;


                    if (setMisbehaving.count(fromPeer))
                        continue;
                    if (AcceptToMemoryPool(mempool, stateDummy, orphanTx, true, &fMissingInputs2))
                    {
                        LogPrint("mempool", "   accepted orphan tx %s\n", orphanHash.ToString());
                        RelayTransaction(orphanTx);
                        vWorkQueue.push_back(orphanHash);
                        vEraseQueue.push_back(orphanHash);
                    }
                    else if (!fMissingInputs2)
                    {
                        int nDos = 0;
                        if (stateDummy.IsInvalid(nDos) && nDos > 0)
                        {
                            // Punish peer that gave us an invalid orphan tx
                            Misbehaving(fromPeer, nDos);
                            setMisbehaving.insert(fromPeer);
                            LogPrint("mempool", "   invalid orphan tx %s\n", orphanHash.ToString());
                        }
                        // Has inputs but not accepted to mempool
                        // Probably non-standard or insufficient fee/priority
                        LogPrint("mempool", "   removed orphan tx %s\n", orphanHash.ToString());
                        vEraseQueue.push_back(orphanHash);
                        assert(recentRejects);
                        recentRejects->insert(orphanHash);
                    }
                    mempool.check(pcoinsTip, chainActive.Height());
                }
            }

            BOOST_FOREACH(uint256 hash, vEraseQueue)
                EraseOrphanTx(hash);
        }
        else if (fMissingInputs)
        {
            AddOrphanTx(tx, pfrom->GetId());

            // DoS prevention: do not allow mapOrphanTransactions to grow unbounded
            unsigned int nMaxOrphanTx = (unsigned int)std::max((int64_t)0, GetArg("-maxorphantx", DEFAULT_MAX_ORPHAN_TRANSACTIONS));
            unsigned int nEvicted = LimitOrphanTxSize(nMaxOrphanTx);
            if (nEvicted > 0)
                LogPrint("mempool", "mapOrphan overflow, removed %u tx\n", nEvicted);
        } else {
            assert(recentRejects);
            recentRejects->insert(tx.GetHash());

            if (pfrom->fWhitelisted) {
                // Always relay transactions received from whitelisted peers, even
                // if they were rejected from the mempool, allowing the node to
                // function as a gateway for nodes hidden behind it.
                //
                // FIXME: This includes invalid transactions, which means a
                // whitelisted peer could get us banned! We may want to change
                // that.
                RelayTransaction(tx);
            }
        }
        int nDoS = 0;
        if (state.IsInvalid(nDoS))
        {
            LogPrint("mempoolrej", "%s from peer=%d was not accepted: %s\n", tx.GetHash().ToString(),
                pfrom->id,
                FormatStateMessage(state));
            if (state.GetRejectCode() < REJECT_INTERNAL) // Never send AcceptToMemoryPool's internal codes over P2P
                pfrom->PushMessage("reject", strCommand, state.GetRejectCode(),
                                   state.GetRejectReason().substr(0, MAX_REJECT_MESSAGE_LENGTH), inv.hash);
            if (nDoS > 0)
                Misbehaving(pfrom->GetId(), nDoS);
        }
    }


    else if (strCommand == "headers" && !fImporting && !fReindex) // Ignore headers received while importing
    {
        std::vector<CBlockHeader> headers;

        // Bypass the normal CBlock deserialization, as we don't want to risk deserializing 2000 full blocks.
        unsigned int nCount = ReadCompactSize(vRecv);
        if (nCount > MAX_HEADERS_RESULTS) {
            Misbehaving(pfrom->GetId(), 20);
            return error("headers message size = %u", nCount);
        }
        headers.resize(nCount);
        for (unsigned int n = 0; n < nCount; n++) {
            vRecv >> headers[n];
            ReadCompactSize(vRecv); // ignore tx count; assume it is 0.
        }

        LOCK(cs_main);

        if (nCount == 0) {
            // Nothing interesting. Stop asking this peers for more headers.
            return true;
        }

        CBlockIndex *pindexLast = NULL;
        std::vector<CBlockIndex *> vToFetch;
        bool fCanDirectFetch = CanDirectFetch(chainparams.GetConsensus());
        BOOST_FOREACH(const CBlockHeader& header, headers) {
            CValidationState state;
            if (pindexLast != NULL && header.hashPrevBlock != pindexLast->GetBlockHash()) {
                Misbehaving(pfrom->GetId(), 20);
                return error("non-continuous headers sequence");
            }
<<<<<<< HEAD
            if (!AcceptBlockHeader(header, state, chainparams, &pindexLast)) {
=======
            BlockMap::iterator it = mapBlockIndex.find(header.GetHash());
            if (it != mapBlockIndex.end()) {
                // Already have this header, continue to next header
                // (bypass reprocessing and direct-fetching)
                pindexLast = it->second;
                continue;
            }
            if (!AcceptBlockHeader(header, state, &pindexLast)) {
>>>>>>> 83602363
                int nDoS;
                if (state.IsInvalid(nDoS)) {
                    if (nDoS > 0)
                        Misbehaving(pfrom->GetId(), nDoS);
                    return error("invalid header received");
                }
            }
            if (!(pindexLast->nStatus & BLOCK_HAVE_DATA) &&
                    !mapBlocksInFlight.count(pindexLast->GetBlockHash()) &&
                    fCanDirectFetch) {
                // Candidate for direct-fetch download
                vToFetch.push_back(pindexLast);
            }
        }

        if (pindexLast)
            UpdateBlockAvailability(pfrom->GetId(), pindexLast->GetBlockHash());

        if (nCount == MAX_HEADERS_RESULTS && pindexLast) {
            // Headers message had its maximum size; the peer may have more headers.
            // TODO: optimize: if pindexLast is an ancestor of chainActive.Tip or pindexBestHeader, continue
            // from there instead.
            LogPrint("net", "more getheaders (%d) to end to peer=%d (startheight:%d)\n", pindexLast->nHeight, pfrom->id, pfrom->nStartingHeight);
            pfrom->PushMessage("getheaders", chainActive.GetLocator(pindexLast), uint256());
        }

<<<<<<< HEAD
        CheckBlockIndex(chainparams.GetConsensus());
=======
        CNodeState *nodestate = State(pfrom->GetId());
        // If this set of headers is valid and ends in a block with more work
        // than our tip, download as much as possible.
        if (fCanDirectFetch && pindexLast->IsValid(BLOCK_VALID_TREE) && chainActive.Tip()->nChainWork < pindexLast->nChainWork) {
            if (vToFetch.size() + nodestate->nBlocksInFlight > MAX_BLOCKS_IN_TRANSIT_PER_PEER)
                vToFetch.resize(std::max(MAX_BLOCKS_IN_TRANSIT_PER_PEER - nodestate->nBlocksInFlight, 0));
            if (vToFetch.size() > 1) {
                LogPrint("net", "Downloading blocks toward %s (%d) via headers direct fetch\n",
                        pindexLast->GetBlockHash().ToString(), pindexLast->nHeight);
            }
            vector<CInv> vGetData;
            BOOST_FOREACH(CBlockIndex *pindex, vToFetch) {
                vGetData.push_back(CInv(MSG_BLOCK, pindex->GetBlockHash()));
                MarkBlockAsInFlight(pfrom->GetId(), pindex->GetBlockHash(), chainparams.GetConsensus(), pindex);
                LogPrint("net", "Requesting block %s from  peer=%d\n",
                        pindex->GetBlockHash().ToString(), pfrom->id);
            }
            if (vGetData.size() > 0) {
                pfrom->PushMessage("getdata", vGetData);
            }
        }

        CheckBlockIndex();
>>>>>>> 83602363
    }

    else if (strCommand == "block" && !fImporting && !fReindex) // Ignore blocks received while importing
    {
        CBlock block;
        vRecv >> block;

        CInv inv(MSG_BLOCK, block.GetHash());
        LogPrint("net", "received block %s peer=%d\n", inv.hash.ToString(), pfrom->id);

        pfrom->AddInventoryKnown(inv);

        CValidationState state;
        // Process all blocks from whitelisted peers, even if not requested,
        // unless we're still syncing with the network.
        // Such an unrequested block may still be processed, subject to the
        // conditions in AcceptBlock().
        bool forceProcessing = pfrom->fWhitelisted && !IsInitialBlockDownload();
        ProcessNewBlock(state, pfrom, &block, forceProcessing, NULL);
        int nDoS;
        if (state.IsInvalid(nDoS)) {
            assert (state.GetRejectCode() < REJECT_INTERNAL); // Blocks are never rejected with internal reject codes
            pfrom->PushMessage("reject", strCommand, state.GetRejectCode(),
                               state.GetRejectReason().substr(0, MAX_REJECT_MESSAGE_LENGTH), inv.hash);
            if (nDoS > 0) {
                LOCK(cs_main);
                Misbehaving(pfrom->GetId(), nDoS);
            }
        }

    }


    // This asymmetric behavior for inbound and outbound connections was introduced
    // to prevent a fingerprinting attack: an attacker can send specific fake addresses
    // to users' AddrMan and later request them by sending getaddr messages.
    // Making nodes which are behind NAT and can only make outgoing connections ignore
    // the getaddr message mitigates the attack.
    else if ((strCommand == "getaddr") && (pfrom->fInbound))
    {
        pfrom->vAddrToSend.clear();
        vector<CAddress> vAddr = addrman.GetAddr();
        BOOST_FOREACH(const CAddress &addr, vAddr)
            pfrom->PushAddress(addr);
    }


    else if (strCommand == "mempool")
    {
        LOCK2(cs_main, pfrom->cs_filter);

        std::vector<uint256> vtxid;
        mempool.queryHashes(vtxid);
        vector<CInv> vInv;
        BOOST_FOREACH(uint256& hash, vtxid) {
            CInv inv(MSG_TX, hash);
            CTransaction tx;
            bool fInMemPool = mempool.lookup(hash, tx);
            if (!fInMemPool) continue; // another thread removed since queryHashes, maybe...
            if ((pfrom->pfilter && pfrom->pfilter->IsRelevantAndUpdate(tx)) ||
               (!pfrom->pfilter))
                vInv.push_back(inv);
            if (vInv.size() == MAX_INV_SZ) {
                pfrom->PushMessage("inv", vInv);
                vInv.clear();
            }
        }
        if (vInv.size() > 0)
            pfrom->PushMessage("inv", vInv);
    }


    else if (strCommand == "ping")
    {
        if (pfrom->nVersion > BIP0031_VERSION)
        {
            uint64_t nonce = 0;
            vRecv >> nonce;
            // Echo the message back with the nonce. This allows for two useful features:
            //
            // 1) A remote node can quickly check if the connection is operational
            // 2) Remote nodes can measure the latency of the network thread. If this node
            //    is overloaded it won't respond to pings quickly and the remote node can
            //    avoid sending us more work, like chain download requests.
            //
            // The nonce stops the remote getting confused between different pings: without
            // it, if the remote node sends a ping once per second and this node takes 5
            // seconds to respond to each, the 5th ping the remote sends would appear to
            // return very quickly.
            pfrom->PushMessage("pong", nonce);
        }
    }


    else if (strCommand == "pong")
    {
        int64_t pingUsecEnd = nTimeReceived;
        uint64_t nonce = 0;
        size_t nAvail = vRecv.in_avail();
        bool bPingFinished = false;
        std::string sProblem;

        if (nAvail >= sizeof(nonce)) {
            vRecv >> nonce;

            // Only process pong message if there is an outstanding ping (old ping without nonce should never pong)
            if (pfrom->nPingNonceSent != 0) {
                if (nonce == pfrom->nPingNonceSent) {
                    // Matching pong received, this ping is no longer outstanding
                    bPingFinished = true;
                    int64_t pingUsecTime = pingUsecEnd - pfrom->nPingUsecStart;
                    if (pingUsecTime > 0) {
                        // Successful ping time measurement, replace previous
                        pfrom->nPingUsecTime = pingUsecTime;
                        pfrom->nMinPingUsecTime = std::min(pfrom->nMinPingUsecTime, pingUsecTime);
                    } else {
                        // This should never happen
                        sProblem = "Timing mishap";
                    }
                } else {
                    // Nonce mismatches are normal when pings are overlapping
                    sProblem = "Nonce mismatch";
                    if (nonce == 0) {
                        // This is most likely a bug in another implementation somewhere; cancel this ping
                        bPingFinished = true;
                        sProblem = "Nonce zero";
                    }
                }
            } else {
                sProblem = "Unsolicited pong without ping";
            }
        } else {
            // This is most likely a bug in another implementation somewhere; cancel this ping
            bPingFinished = true;
            sProblem = "Short payload";
        }

        if (!(sProblem.empty())) {
            LogPrint("net", "pong peer=%d: %s, %x expected, %x received, %u bytes\n",
                pfrom->id,
                sProblem,
                pfrom->nPingNonceSent,
                nonce,
                nAvail);
        }
        if (bPingFinished) {
            pfrom->nPingNonceSent = 0;
        }
    }


    else if (fAlerts && strCommand == "alert")
    {
        CAlert alert;
        vRecv >> alert;

        uint256 alertHash = alert.GetHash();
        if (pfrom->setKnown.count(alertHash) == 0)
        {
            if (alert.ProcessAlert(Params().AlertKey()))
            {
                // Relay
                pfrom->setKnown.insert(alertHash);
                {
                    LOCK(cs_vNodes);
                    BOOST_FOREACH(CNode* pnode, vNodes)
                        alert.RelayTo(pnode);
                }
            }
            else {
                // Small DoS penalty so peers that send us lots of
                // duplicate/expired/invalid-signature/whatever alerts
                // eventually get banned.
                // This isn't a Misbehaving(100) (immediate ban) because the
                // peer might be an older or different implementation with
                // a different signature key, etc.
                Misbehaving(pfrom->GetId(), 10);
            }
        }
    }


    else if (!(nLocalServices & NODE_BLOOM) &&
              (strCommand == "filterload" ||
               strCommand == "filteradd" ||
               strCommand == "filterclear") &&
              //TODO: Remove this line after reasonable network upgrade
              pfrom->nVersion >= NO_BLOOM_VERSION)
    {
        if (pfrom->nVersion >= NO_BLOOM_VERSION)
            Misbehaving(pfrom->GetId(), 100);
        //TODO: Enable this after reasonable network upgrade
        //else
        //    pfrom->fDisconnect = true;
    }


    else if (strCommand == "filterload")
    {
        CBloomFilter filter;
        vRecv >> filter;

        if (!filter.IsWithinSizeConstraints())
            // There is no excuse for sending a too-large filter
            Misbehaving(pfrom->GetId(), 100);
        else
        {
            LOCK(pfrom->cs_filter);
            delete pfrom->pfilter;
            pfrom->pfilter = new CBloomFilter(filter);
            pfrom->pfilter->UpdateEmptyFull();
        }
        pfrom->fRelayTxes = true;
    }


    else if (strCommand == "filteradd")
    {
        vector<unsigned char> vData;
        vRecv >> vData;

        // Nodes must NEVER send a data item > 520 bytes (the max size for a script data object,
        // and thus, the maximum size any matched object can have) in a filteradd message
        if (vData.size() > MAX_SCRIPT_ELEMENT_SIZE)
        {
            Misbehaving(pfrom->GetId(), 100);
        } else {
            LOCK(pfrom->cs_filter);
            if (pfrom->pfilter)
                pfrom->pfilter->insert(vData);
            else
                Misbehaving(pfrom->GetId(), 100);
        }
    }


    else if (strCommand == "filterclear")
    {
        LOCK(pfrom->cs_filter);
        delete pfrom->pfilter;
        pfrom->pfilter = new CBloomFilter();
        pfrom->fRelayTxes = true;
    }


    else if (strCommand == "reject")
    {
        if (fDebug) {
            try {
                string strMsg; unsigned char ccode; string strReason;
                vRecv >> LIMITED_STRING(strMsg, CMessageHeader::COMMAND_SIZE) >> ccode >> LIMITED_STRING(strReason, MAX_REJECT_MESSAGE_LENGTH);

                ostringstream ss;
                ss << strMsg << " code " << itostr(ccode) << ": " << strReason;

                if (strMsg == "block" || strMsg == "tx")
                {
                    uint256 hash;
                    vRecv >> hash;
                    ss << ": hash " << hash.ToString();
                }
                LogPrint("net", "Reject %s\n", SanitizeString(ss.str()));
            } catch (const std::ios_base::failure&) {
                // Avoid feedback loops by preventing reject messages from triggering a new reject message.
                LogPrint("net", "Unparseable reject message received\n");
            }
        }
    }

    else
    {
        // Ignore unknown commands for extensibility
        LogPrint("net", "Unknown command \"%s\" from peer=%d\n", SanitizeString(strCommand), pfrom->id);
    }



    return true;
}

// requires LOCK(cs_vRecvMsg)
bool ProcessMessages(CNode* pfrom)
{
    const CChainParams& chainparams = Params();
    //if (fDebug)
    //    LogPrintf("%s(%u messages)\n", __func__, pfrom->vRecvMsg.size());

    //
    // Message format
    //  (4) message start
    //  (12) command
    //  (4) size
    //  (4) checksum
    //  (x) data
    //
    bool fOk = true;

    if (!pfrom->vRecvGetData.empty())
        ProcessGetData(pfrom, chainparams.GetConsensus());

    // this maintains the order of responses
    if (!pfrom->vRecvGetData.empty()) return fOk;

    std::deque<CNetMessage>::iterator it = pfrom->vRecvMsg.begin();
    while (!pfrom->fDisconnect && it != pfrom->vRecvMsg.end()) {
        // Don't bother if send buffer is too full to respond anyway
        if (pfrom->nSendSize >= SendBufferSize())
            break;

        // get next message
        CNetMessage& msg = *it;

        //if (fDebug)
        //    LogPrintf("%s(message %u msgsz, %u bytes, complete:%s)\n", __func__,
        //            msg.hdr.nMessageSize, msg.vRecv.size(),
        //            msg.complete() ? "Y" : "N");

        // end, if an incomplete message is found
        if (!msg.complete())
            break;

        // at this point, any failure means we can delete the current message
        it++;

        // Scan for message start
        if (memcmp(msg.hdr.pchMessageStart, chainparams.MessageStart(), MESSAGE_START_SIZE) != 0) {
            LogPrintf("PROCESSMESSAGE: INVALID MESSAGESTART %s peer=%d\n", SanitizeString(msg.hdr.GetCommand()), pfrom->id);
            fOk = false;
            break;
        }

        // Read header
        CMessageHeader& hdr = msg.hdr;
        if (!hdr.IsValid(chainparams.MessageStart()))
        {
            LogPrintf("PROCESSMESSAGE: ERRORS IN HEADER %s peer=%d\n", SanitizeString(hdr.GetCommand()), pfrom->id);
            continue;
        }
        string strCommand = hdr.GetCommand();

        // Message size
        unsigned int nMessageSize = hdr.nMessageSize;

        // Checksum
        CDataStream& vRecv = msg.vRecv;
        uint256 hash = Hash(vRecv.begin(), vRecv.begin() + nMessageSize);
        unsigned int nChecksum = ReadLE32((unsigned char*)&hash);
        if (nChecksum != hdr.nChecksum)
        {
            LogPrintf("%s(%s, %u bytes): CHECKSUM ERROR nChecksum=%08x hdr.nChecksum=%08x\n", __func__,
               SanitizeString(strCommand), nMessageSize, nChecksum, hdr.nChecksum);
            continue;
        }

        // Process message
        bool fRet = false;
        try
        {
            fRet = ProcessMessage(pfrom, strCommand, vRecv, msg.nTime);
            boost::this_thread::interruption_point();
        }
        catch (const std::ios_base::failure& e)
        {
            pfrom->PushMessage("reject", strCommand, REJECT_MALFORMED, string("error parsing message"));
            if (strstr(e.what(), "end of data"))
            {
                // Allow exceptions from under-length message on vRecv
                LogPrintf("%s(%s, %u bytes): Exception '%s' caught, normally caused by a message being shorter than its stated length\n", __func__, SanitizeString(strCommand), nMessageSize, e.what());
            }
            else if (strstr(e.what(), "size too large"))
            {
                // Allow exceptions from over-long size
                LogPrintf("%s(%s, %u bytes): Exception '%s' caught\n", __func__, SanitizeString(strCommand), nMessageSize, e.what());
            }
            else
            {
                PrintExceptionContinue(&e, "ProcessMessages()");
            }
        }
        catch (const boost::thread_interrupted&) {
            throw;
        }
        catch (const std::exception& e) {
            PrintExceptionContinue(&e, "ProcessMessages()");
        } catch (...) {
            PrintExceptionContinue(NULL, "ProcessMessages()");
        }

        if (!fRet)
            LogPrintf("%s(%s, %u bytes) FAILED peer=%d\n", __func__, SanitizeString(strCommand), nMessageSize, pfrom->id);

        break;
    }

    // In case the connection got shut down, its receive buffer was wiped
    if (!pfrom->fDisconnect)
        pfrom->vRecvMsg.erase(pfrom->vRecvMsg.begin(), it);

    return fOk;
}


bool SendMessages(CNode* pto, bool fSendTrickle)
{
    const Consensus::Params& consensusParams = Params().GetConsensus();
    {
        // Don't send anything until we get its version message
        if (pto->nVersion == 0)
            return true;

        //
        // Message: ping
        //
        bool pingSend = false;
        if (pto->fPingQueued) {
            // RPC ping request by user
            pingSend = true;
        }
        if (pto->nPingNonceSent == 0 && pto->nPingUsecStart + PING_INTERVAL * 1000000 < GetTimeMicros()) {
            // Ping automatically sent as a latency probe & keepalive.
            pingSend = true;
        }
        if (pingSend) {
            uint64_t nonce = 0;
            while (nonce == 0) {
                GetRandBytes((unsigned char*)&nonce, sizeof(nonce));
            }
            pto->fPingQueued = false;
            pto->nPingUsecStart = GetTimeMicros();
            if (pto->nVersion > BIP0031_VERSION) {
                pto->nPingNonceSent = nonce;
                pto->PushMessage("ping", nonce);
            } else {
                // Peer is too old to support ping command with nonce, pong will never arrive.
                pto->nPingNonceSent = 0;
                pto->PushMessage("ping");
            }
        }

        TRY_LOCK(cs_main, lockMain); // Acquire cs_main for IsInitialBlockDownload() and CNodeState()
        if (!lockMain)
            return true;

        // Address refresh broadcast
        static int64_t nLastRebroadcast;
        if (!IsInitialBlockDownload() && (GetTime() - nLastRebroadcast > 24 * 60 * 60))
        {
            LOCK(cs_vNodes);
            BOOST_FOREACH(CNode* pnode, vNodes)
            {
                // Periodically clear addrKnown to allow refresh broadcasts
                if (nLastRebroadcast)
                    pnode->addrKnown.reset();

                // Rebroadcast our address
                AdvertizeLocal(pnode);
            }
            if (!vNodes.empty())
                nLastRebroadcast = GetTime();
        }

        //
        // Message: addr
        //
        if (fSendTrickle)
        {
            vector<CAddress> vAddr;
            vAddr.reserve(pto->vAddrToSend.size());
            BOOST_FOREACH(const CAddress& addr, pto->vAddrToSend)
            {
                if (!pto->addrKnown.contains(addr.GetKey()))
                {
                    pto->addrKnown.insert(addr.GetKey());
                    vAddr.push_back(addr);
                    // receiver rejects addr messages larger than 1000
                    if (vAddr.size() >= 1000)
                    {
                        pto->PushMessage("addr", vAddr);
                        vAddr.clear();
                    }
                }
            }
            pto->vAddrToSend.clear();
            if (!vAddr.empty())
                pto->PushMessage("addr", vAddr);
        }

        CNodeState &state = *State(pto->GetId());
        if (state.fShouldBan) {
            if (pto->fWhitelisted)
                LogPrintf("Warning: not punishing whitelisted peer %s!\n", pto->addr.ToString());
            else {
                pto->fDisconnect = true;
                if (pto->addr.IsLocal())
                    LogPrintf("Warning: not banning local peer %s!\n", pto->addr.ToString());
                else
                {
                    CNode::Ban(pto->addr, BanReasonNodeMisbehaving);
                }
            }
            state.fShouldBan = false;
        }

        BOOST_FOREACH(const CBlockReject& reject, state.rejects)
            pto->PushMessage("reject", (string)"block", reject.chRejectCode, reject.strRejectReason, reject.hashBlock);
        state.rejects.clear();

        // Start block sync
        if (pindexBestHeader == NULL)
            pindexBestHeader = chainActive.Tip();
        bool fFetch = state.fPreferredDownload || (nPreferredDownload == 0 && !pto->fClient && !pto->fOneShot); // Download if this is a nice peer, or we have no nice peers and this one might do.
        if (!state.fSyncStarted && !pto->fClient && !fImporting && !fReindex) {
            // Only actively request headers from a single peer, unless we're close to today.
            if ((nSyncStarted == 0 && fFetch) || pindexBestHeader->GetBlockTime() > GetAdjustedTime() - 24 * 60 * 60) {
                state.fSyncStarted = true;
                nSyncStarted++;
                const CBlockIndex *pindexStart = pindexBestHeader;
                /* If possible, start at the block preceding the currently
                   best known header.  This ensures that we always get a
                   non-empty list of headers back as long as the peer
                   is up-to-date.  With a non-empty response, we can initialise
                   the peer's known best block.  This wouldn't be possible
                   if we requested starting at pindexBestHeader and
                   got back an empty response.  */
                if (pindexStart->pprev)
                    pindexStart = pindexStart->pprev;
                LogPrint("net", "initial getheaders (%d) to peer=%d (startheight:%d)\n", pindexStart->nHeight, pto->id, pto->nStartingHeight);
                pto->PushMessage("getheaders", chainActive.GetLocator(pindexStart), uint256());
            }
        }

        // Resend wallet transactions that haven't gotten in a block yet
        // Except during reindex, importing and IBD, when old wallet
        // transactions become unconfirmed and spams other nodes.
        if (!fReindex && !fImporting && !IsInitialBlockDownload())
        {
            GetMainSignals().Broadcast(nTimeBestReceived);
        }

        //
        // Try sending block announcements via headers
        //
        {
            // If we have less than MAX_BLOCKS_TO_ANNOUNCE in our
            // list of block hashes we're relaying, and our peer wants
            // headers announcements, then find the first header
            // not yet known to our peer but would connect, and send.
            // If no header would connect, or if we have too many
            // blocks, or if the peer doesn't want headers, just
            // add all to the inv queue.
            LOCK(pto->cs_inventory);
            vector<CBlock> vHeaders;
            bool fRevertToInv = (!state.fPreferHeaders || pto->vBlockHashesToAnnounce.size() > MAX_BLOCKS_TO_ANNOUNCE);
            CBlockIndex *pBestIndex = NULL; // last header queued for delivery
            ProcessBlockAvailability(pto->id); // ensure pindexBestKnownBlock is up-to-date

            if (!fRevertToInv) {
                bool fFoundStartingHeader = false;
                // Try to find first header that our peer doesn't have, and
                // then send all headers past that one.  If we come across any
                // headers that aren't on chainActive, give up.
                BOOST_FOREACH(const uint256 &hash, pto->vBlockHashesToAnnounce) {
                    BlockMap::iterator mi = mapBlockIndex.find(hash);
                    assert(mi != mapBlockIndex.end());
                    CBlockIndex *pindex = mi->second;
                    if (chainActive[pindex->nHeight] != pindex) {
                        // Bail out if we reorged away from this block
                        fRevertToInv = true;
                        break;
                    }
                    assert(pBestIndex == NULL || pindex->pprev == pBestIndex);
                    pBestIndex = pindex;
                    if (fFoundStartingHeader) {
                        // add this to the headers message
                        vHeaders.push_back(pindex->GetBlockHeader());
                    } else if (PeerHasHeader(&state, pindex)) {
                        continue; // keep looking for the first new block
                    } else if (pindex->pprev == NULL || PeerHasHeader(&state, pindex->pprev)) {
                        // Peer doesn't have this header but they do have the prior one.
                        // Start sending headers.
                        fFoundStartingHeader = true;
                        vHeaders.push_back(pindex->GetBlockHeader());
                    } else {
                        // Peer doesn't have this header or the prior one -- nothing will
                        // connect, so bail out.
                        fRevertToInv = true;
                        break;
                    }
                }
            }
            if (fRevertToInv) {
                // If falling back to using an inv, just try to inv the tip.
                // The last entry in vBlockHashesToAnnounce was our tip at some point
                // in the past.
                if (!pto->vBlockHashesToAnnounce.empty()) {
                    const uint256 &hashToAnnounce = pto->vBlockHashesToAnnounce.back();
                    BlockMap::iterator mi = mapBlockIndex.find(hashToAnnounce);
                    assert(mi != mapBlockIndex.end());
                    CBlockIndex *pindex = mi->second;

                    // If the peer announced this block to us, don't inv it back.
                    // (Since block announcements may not be via inv's, we can't solely rely on
                    // setInventoryKnown to track this.)
                    if (!PeerHasHeader(&state, pindex)) {
                        pto->PushInventory(CInv(MSG_BLOCK, hashToAnnounce));
                        LogPrint("net", "%s: sending inv peer=%d hash=%s\n", __func__,
                            pto->id, hashToAnnounce.ToString());
                    }
                }
            } else if (!vHeaders.empty()) {
                if (vHeaders.size() > 1) {
                    LogPrint("net", "%s: %u headers, range (%s, %s), to peer=%d\n", __func__,
                            vHeaders.size(),
                            vHeaders.front().GetHash().ToString(),
                            vHeaders.back().GetHash().ToString(), pto->id);
                } else {
                    LogPrint("net", "%s: sending header %s to peer=%d\n", __func__,
                            vHeaders.front().GetHash().ToString(), pto->id);
                }
                pto->PushMessage("headers", vHeaders);
                state.pindexBestHeaderSent = pBestIndex;
            }
            pto->vBlockHashesToAnnounce.clear();
        }

        //
        // Message: inventory
        //
        vector<CInv> vInv;
        vector<CInv> vInvWait;
        {
            LOCK(pto->cs_inventory);
            vInv.reserve(pto->vInventoryToSend.size());
            vInvWait.reserve(pto->vInventoryToSend.size());
            BOOST_FOREACH(const CInv& inv, pto->vInventoryToSend)
            {
                if (pto->setInventoryKnown.count(inv))
                    continue;

                // trickle out tx inv to protect privacy
                if (inv.type == MSG_TX && !fSendTrickle)
                {
                    // 1/4 of tx invs blast to all immediately
                    static uint256 hashSalt;
                    if (hashSalt.IsNull())
                        hashSalt = GetRandHash();
                    uint256 hashRand = ArithToUint256(UintToArith256(inv.hash) ^ UintToArith256(hashSalt));
                    hashRand = Hash(BEGIN(hashRand), END(hashRand));
                    bool fTrickleWait = ((UintToArith256(hashRand) & 3) != 0);

                    if (fTrickleWait)
                    {
                        vInvWait.push_back(inv);
                        continue;
                    }
                }

                // returns true if wasn't already contained in the set
                if (pto->setInventoryKnown.insert(inv).second)
                {
                    vInv.push_back(inv);
                    if (vInv.size() >= 1000)
                    {
                        pto->PushMessage("inv", vInv);
                        vInv.clear();
                    }
                }
            }
            pto->vInventoryToSend = vInvWait;
        }
        if (!vInv.empty())
            pto->PushMessage("inv", vInv);

        // Detect whether we're stalling
        int64_t nNow = GetTimeMicros();
        if (!pto->fDisconnect && state.nStallingSince && state.nStallingSince < nNow - 1000000 * BLOCK_STALLING_TIMEOUT) {
            // Stalling only triggers when the block download window cannot move. During normal steady state,
            // the download window should be much larger than the to-be-downloaded set of blocks, so disconnection
            // should only happen during initial block download.
            LogPrintf("Peer=%d is stalling block download, disconnecting\n", pto->id);
            pto->fDisconnect = true;
        }
        // In case there is a block that has been in flight from this peer for (2 + 0.5 * N) times the block interval
        // (with N the number of validated blocks that were in flight at the time it was requested), disconnect due to
        // timeout. We compensate for in-flight blocks to prevent killing off peers due to our own downstream link
        // being saturated. We only count validated in-flight blocks so peers can't advertise non-existing block hashes
        // to unreasonably increase our timeout.
        // We also compare the block download timeout originally calculated against the time at which we'd disconnect
        // if we assumed the block were being requested now (ignoring blocks we've requested from this peer, since we're
        // only looking at this peer's oldest request).  This way a large queue in the past doesn't result in a
        // permanently large window for this block to be delivered (ie if the number of blocks in flight is decreasing
        // more quickly than once every 5 minutes, then we'll shorten the download window for this block).
        if (!pto->fDisconnect && state.vBlocksInFlight.size() > 0) {
            QueuedBlock &queuedBlock = state.vBlocksInFlight.front();
            int64_t nTimeoutIfRequestedNow = GetBlockTimeout(nNow, nQueuedValidatedHeaders - state.nBlocksInFlightValidHeaders, consensusParams);
            if (queuedBlock.nTimeDisconnect > nTimeoutIfRequestedNow) {
                LogPrint("net", "Reducing block download timeout for peer=%d block=%s, orig=%d new=%d\n", pto->id, queuedBlock.hash.ToString(), queuedBlock.nTimeDisconnect, nTimeoutIfRequestedNow);
                queuedBlock.nTimeDisconnect = nTimeoutIfRequestedNow;
            }
            if (queuedBlock.nTimeDisconnect < nNow) {
                LogPrintf("Timeout downloading block %s from peer=%d, disconnecting\n", queuedBlock.hash.ToString(), pto->id);
                pto->fDisconnect = true;
            }
        }

        //
        // Message: getdata (blocks)
        //
        vector<CInv> vGetData;
        if (!pto->fDisconnect && !pto->fClient && (fFetch || !IsInitialBlockDownload()) && state.nBlocksInFlight < MAX_BLOCKS_IN_TRANSIT_PER_PEER) {
            vector<CBlockIndex*> vToDownload;
            NodeId staller = -1;
            FindNextBlocksToDownload(pto->GetId(), MAX_BLOCKS_IN_TRANSIT_PER_PEER - state.nBlocksInFlight, vToDownload, staller);
            BOOST_FOREACH(CBlockIndex *pindex, vToDownload) {
                vGetData.push_back(CInv(MSG_BLOCK, pindex->GetBlockHash()));
                MarkBlockAsInFlight(pto->GetId(), pindex->GetBlockHash(), consensusParams, pindex);
                LogPrint("net", "Requesting block %s (%d) peer=%d\n", pindex->GetBlockHash().ToString(),
                    pindex->nHeight, pto->id);
            }
            if (state.nBlocksInFlight == 0 && staller != -1) {
                if (State(staller)->nStallingSince == 0) {
                    State(staller)->nStallingSince = nNow;
                    LogPrint("net", "Stall started peer=%d\n", staller);
                }
            }
        }

        //
        // Message: getdata (non-blocks)
        //
        while (!pto->fDisconnect && !pto->mapAskFor.empty() && (*pto->mapAskFor.begin()).first <= nNow)
        {
            const CInv& inv = (*pto->mapAskFor.begin()).second;
            if (!AlreadyHave(inv))
            {
                if (fDebug)
                    LogPrint("net", "Requesting %s peer=%d\n", inv.ToString(), pto->id);
                vGetData.push_back(inv);
                if (vGetData.size() >= 1000)
                {
                    pto->PushMessage("getdata", vGetData);
                    vGetData.clear();
                }
            }
            pto->mapAskFor.erase(pto->mapAskFor.begin());
        }
        if (!vGetData.empty())
            pto->PushMessage("getdata", vGetData);

    }
    return true;
}

 std::string CBlockFileInfo::ToString() const {
     return strprintf("CBlockFileInfo(blocks=%u, size=%u, heights=%u...%u, time=%s...%s)", nBlocks, nSize, nHeightFirst, nHeightLast, DateTimeStrFormat("%Y-%m-%d", nTimeFirst), DateTimeStrFormat("%Y-%m-%d", nTimeLast));
 }


class CMainCleanup
{
public:
    CMainCleanup() {}
    ~CMainCleanup() {
        // block headers
        BlockMap::iterator it1 = mapBlockIndex.begin();
        for (; it1 != mapBlockIndex.end(); it1++)
            delete (*it1).second;
        mapBlockIndex.clear();

        // orphan transactions
        mapOrphanTransactions.clear();
        mapOrphanTransactionsByPrev.clear();
    }
} instance_of_cmaincleanup;<|MERGE_RESOLUTION|>--- conflicted
+++ resolved
@@ -4399,12 +4399,9 @@
         if (IsInitialBlockDownload() && !pfrom->fWhitelisted) {
             LogPrint("net", "Ignoring getheaders from peer=%d because node is in initial block download\n", pfrom->id);
             return true;
-<<<<<<< HEAD
-        }
-=======
+        }
 
         CNodeState *nodestate = State(pfrom->GetId());
->>>>>>> 83602363
         CBlockIndex* pindex = NULL;
         if (locator.IsNull())
         {
@@ -4609,9 +4606,6 @@
                 Misbehaving(pfrom->GetId(), 20);
                 return error("non-continuous headers sequence");
             }
-<<<<<<< HEAD
-            if (!AcceptBlockHeader(header, state, chainparams, &pindexLast)) {
-=======
             BlockMap::iterator it = mapBlockIndex.find(header.GetHash());
             if (it != mapBlockIndex.end()) {
                 // Already have this header, continue to next header
@@ -4619,8 +4613,7 @@
                 pindexLast = it->second;
                 continue;
             }
-            if (!AcceptBlockHeader(header, state, &pindexLast)) {
->>>>>>> 83602363
+            if (!AcceptBlockHeader(header, state, chainparams, &pindexLast)) {
                 int nDoS;
                 if (state.IsInvalid(nDoS)) {
                     if (nDoS > 0)
@@ -4647,9 +4640,6 @@
             pfrom->PushMessage("getheaders", chainActive.GetLocator(pindexLast), uint256());
         }
 
-<<<<<<< HEAD
-        CheckBlockIndex(chainparams.GetConsensus());
-=======
         CNodeState *nodestate = State(pfrom->GetId());
         // If this set of headers is valid and ends in a block with more work
         // than our tip, download as much as possible.
@@ -4672,8 +4662,7 @@
             }
         }
 
-        CheckBlockIndex();
->>>>>>> 83602363
+        CheckBlockIndex(chainparams.GetConsensus());
     }
 
     else if (strCommand == "block" && !fImporting && !fReindex) // Ignore blocks received while importing
