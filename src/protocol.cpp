// Copyright (c) 2009-2010 Satoshi Nakamoto
// Copyright (c) 2009-2015 The Bitcoin Core developers
// Distributed under the MIT software license, see the accompanying
// file COPYING or http://www.opensource.org/licenses/mit-license.php.

#include "protocol.h"

#include "util.h"
#include "utilstrencodings.h"

#ifndef WIN32
# include <arpa/inet.h>
#endif

namespace NetMsgType {
const char *VERSION="version";
const char *VERACK="verack";
const char *ADDR="addr";
const char *INV="inv";
const char *GETDATA="getdata";
const char *MERKLEBLOCK="merkleblock";
const char *GETBLOCKS="getblocks";
const char *GETHEADERS="getheaders";
const char *TX="tx";
const char *HEADERS="headers";
const char *BLOCK="block";
const char *GETADDR="getaddr";
const char *MEMPOOL="mempool";
const char *PING="ping";
const char *PONG="pong";
const char *NOTFOUND="notfound";
const char *FILTERLOAD="filterload";
const char *FILTERADD="filteradd";
const char *FILTERCLEAR="filterclear";
const char *REJECT="reject";
const char *SENDHEADERS="sendheaders";
const char *FEEFILTER="feefilter";
const char *SENDCMPCT="sendcmpct";
const char *CMPCTBLOCK="cmpctblock";
const char *GETBLOCKTXN="getblocktxn";
const char *BLOCKTXN="blocktxn";
};

<<<<<<< HEAD
=======
static const char* ppszTypeName[] =
{
    "ERROR", // Should never occur
    NetMsgType::TX,
    NetMsgType::BLOCK,
    "filtered block", // Should never occur
    "compact block" // Should never occur
};

>>>>>>> 9f1807af
/** All known message types. Keep this in the same order as the list of
 * messages above and in protocol.h.
 */
const static std::string allNetMessageTypes[] = {
    NetMsgType::VERSION,
    NetMsgType::VERACK,
    NetMsgType::ADDR,
    NetMsgType::INV,
    NetMsgType::GETDATA,
    NetMsgType::MERKLEBLOCK,
    NetMsgType::GETBLOCKS,
    NetMsgType::GETHEADERS,
    NetMsgType::TX,
    NetMsgType::HEADERS,
    NetMsgType::BLOCK,
    NetMsgType::GETADDR,
    NetMsgType::MEMPOOL,
    NetMsgType::PING,
    NetMsgType::PONG,
    NetMsgType::NOTFOUND,
    NetMsgType::FILTERLOAD,
    NetMsgType::FILTERADD,
    NetMsgType::FILTERCLEAR,
    NetMsgType::REJECT,
    NetMsgType::SENDHEADERS,
    NetMsgType::FEEFILTER,
    NetMsgType::SENDCMPCT,
    NetMsgType::CMPCTBLOCK,
    NetMsgType::GETBLOCKTXN,
    NetMsgType::BLOCKTXN,
};
const static std::vector<std::string> allNetMessageTypesVec(allNetMessageTypes, allNetMessageTypes+ARRAYLEN(allNetMessageTypes));

CMessageHeader::CMessageHeader(const MessageStartChars& pchMessageStartIn)
{
    memcpy(pchMessageStart, pchMessageStartIn, MESSAGE_START_SIZE);
    memset(pchCommand, 0, sizeof(pchCommand));
    nMessageSize = -1;
    nChecksum = 0;
}

CMessageHeader::CMessageHeader(const MessageStartChars& pchMessageStartIn, const char* pszCommand, unsigned int nMessageSizeIn)
{
    memcpy(pchMessageStart, pchMessageStartIn, MESSAGE_START_SIZE);
    memset(pchCommand, 0, sizeof(pchCommand));
    strncpy(pchCommand, pszCommand, COMMAND_SIZE);
    nMessageSize = nMessageSizeIn;
    nChecksum = 0;
}

std::string CMessageHeader::GetCommand() const
{
    return std::string(pchCommand, pchCommand + strnlen(pchCommand, COMMAND_SIZE));
}

bool CMessageHeader::IsValid(const MessageStartChars& pchMessageStartIn) const
{
    // Check start string
    if (memcmp(pchMessageStart, pchMessageStartIn, MESSAGE_START_SIZE) != 0)
        return false;

    // Check the command string for errors
    for (const char* p1 = pchCommand; p1 < pchCommand + COMMAND_SIZE; p1++)
    {
        if (*p1 == 0)
        {
            // Must be all zeros after the first zero
            for (; p1 < pchCommand + COMMAND_SIZE; p1++)
                if (*p1 != 0)
                    return false;
        }
        else if (*p1 < ' ' || *p1 > 0x7E)
            return false;
    }

    // Message size
    if (nMessageSize > MAX_SIZE)
    {
        LogPrintf("CMessageHeader::IsValid(): (%s, %u bytes) nMessageSize > MAX_SIZE\n", GetCommand(), nMessageSize);
        return false;
    }

    return true;
}



CAddress::CAddress() : CService()
{
    Init();
}

CAddress::CAddress(CService ipIn, ServiceFlags nServicesIn) : CService(ipIn)
{
    Init();
    nServices = nServicesIn;
}

void CAddress::Init()
{
    nServices = NODE_NONE;
    nTime = 100000000;
}

CInv::CInv()
{
    type = 0;
    hash.SetNull();
}

CInv::CInv(int typeIn, const uint256& hashIn)
{
    type = typeIn;
    hash = hashIn;
}

bool operator<(const CInv& a, const CInv& b)
{
    return (a.type < b.type || (a.type == b.type && a.hash < b.hash));
}

std::string CInv::GetCommand() const
{
    std::string cmd;
    if (type & MSG_WITNESS_FLAG)
        cmd.append("witness-");
    int masked = type & MSG_TYPE_MASK;
    switch (masked)
    {
    case MSG_TX:             return cmd.append(NetMsgType::TX);
    case MSG_BLOCK:          return cmd.append(NetMsgType::BLOCK);
    case MSG_FILTERED_BLOCK: return cmd.append(NetMsgType::MERKLEBLOCK);
    default:
        throw std::out_of_range(strprintf("CInv::GetCommand(): type=%d unknown type", type));
    }
}

std::string CInv::ToString() const
{
    return strprintf("%s %s", GetCommand(), hash.ToString());
}

const std::vector<std::string> &getAllNetMessageTypes()
{
    return allNetMessageTypesVec;
}<|MERGE_RESOLUTION|>--- conflicted
+++ resolved
@@ -41,18 +41,6 @@
 const char *BLOCKTXN="blocktxn";
 };
 
-<<<<<<< HEAD
-=======
-static const char* ppszTypeName[] =
-{
-    "ERROR", // Should never occur
-    NetMsgType::TX,
-    NetMsgType::BLOCK,
-    "filtered block", // Should never occur
-    "compact block" // Should never occur
-};
-
->>>>>>> 9f1807af
 /** All known message types. Keep this in the same order as the list of
  * messages above and in protocol.h.
  */
@@ -185,6 +173,7 @@
     case MSG_TX:             return cmd.append(NetMsgType::TX);
     case MSG_BLOCK:          return cmd.append(NetMsgType::BLOCK);
     case MSG_FILTERED_BLOCK: return cmd.append(NetMsgType::MERKLEBLOCK);
+    case MSG_CMPCT_BLOCK:    return cmd.append(NetMsgType::CMPCTBLOCK);
     default:
         throw std::out_of_range(strprintf("CInv::GetCommand(): type=%d unknown type", type));
     }
