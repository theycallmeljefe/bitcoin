// Copyright (c) 2010 Satoshi Nakamoto
// Copyright (c) 2011 The Bitcoin developers
// Distributed under the MIT/X11 software license, see the accompanying
// file license.txt or http://www.opensource.org/licenses/mit-license.php.

#include "headers.h"
#include "cryptopp/sha.h"
#include "db.h"
#include "net.h"
#include "init.h"
#include "rpc.h"

#undef printf
#include <boost/asio.hpp>
#include <boost/iostreams/concepts.hpp>
#include <boost/iostreams/stream.hpp>
#include <boost/algorithm/string.hpp>
#ifdef USE_SSL
#include <boost/asio/ssl.hpp> 
#include <boost/filesystem.hpp>
#include <boost/filesystem/fstream.hpp>
typedef boost::asio::ssl::stream<boost::asio::ip::tcp::socket> SSLStream;
#endif
#include "json/json_spirit_reader_template.h"
#include "json/json_spirit_writer_template.h"
#include "json/json_spirit_utils.h"
#define printf OutputDebugStringF
// MinGW 3.4.5 gets "fatal error: had to relocate PCH" if the json headers are
// precompiled in headers.h.  The problem might be when the pch file goes over
// a certain size around 145MB.  If we need access to json_spirit outside this
// file, we could use the compiled json_spirit option.

using namespace std;
using namespace boost;
using namespace boost::asio;
using namespace json_spirit;

void ThreadRPCServer2(void* parg);
typedef Value(*rpcfn_type)(const Array& params, bool fHelp);
extern map<string, rpcfn_type> mapCallTable;

<<<<<<< HEAD
static int64 nWalletUnlockTime;
static CCriticalSection cs_nWalletUnlockTime;
=======
// Split up rpc.cpp, it was getting unwieldy.
// These are in rpcmonitor.cpp:
extern Object blockToJSON(const CBlock& block, const CBlockIndex* blockindex);
extern Value listmonitored(const Array& params, bool fHelp);
extern Value monitortx(const Array& params, bool fHelp);
extern Value monitorblocks(const Array& params, bool fHelp);

>>>>>>> f62c6087


Object JSONRPCError(int code, const string& message)
{
    Object error;
    error.push_back(Pair("code", code));
    error.push_back(Pair("message", message));
    return error;
}


void PrintConsole(const char* format, ...)
{
    char buffer[50000];
    int limit = sizeof(buffer);
    va_list arg_ptr;
    va_start(arg_ptr, format);
    int ret = _vsnprintf(buffer, limit, format, arg_ptr);
    va_end(arg_ptr);
    if (ret < 0 || ret >= limit)
    {
        ret = limit - 1;
        buffer[limit-1] = 0;
    }
    printf("%s", buffer);
#if defined(__WXMSW__) && defined(GUI)
    MyMessageBox(buffer, "Bitcoin", wxOK | wxICON_EXCLAMATION);
#else
    fprintf(stdout, "%s", buffer);
#endif
}


int64 AmountFromValue(const Value& value)
{
    double dAmount = value.get_real();
    if (dAmount <= 0.0 || dAmount > 21000000.0)
        throw JSONRPCError(-3, "Invalid amount");
    int64 nAmount = roundint64(dAmount * COIN);
    if (!MoneyRange(nAmount))
        throw JSONRPCError(-3, "Invalid amount");
    return nAmount;
}

Value ValueFromAmount(int64 amount)
{
    return (double)amount / (double)COIN;
}

void WalletTxToJSON(const CWalletTx& wtx, Object& entry)
{
    entry.push_back(Pair("confirmations", wtx.GetDepthInMainChain()));
    entry.push_back(Pair("txid", wtx.GetHash().GetHex()));
    entry.push_back(Pair("time", (boost::int64_t)wtx.GetTxTime()));
    BOOST_FOREACH(const PAIRTYPE(string,string)& item, wtx.mapValue)
        entry.push_back(Pair(item.first, item.second));
}

string AccountFromValue(const Value& value)
{
    string strAccount = value.get_str();
    if (strAccount == "*")
        throw JSONRPCError(-11, "Invalid account name");
    return strAccount;
}



///
/// Note: This interface may still be subject to change.
///


Value help(const Array& params, bool fHelp)
{
    if (fHelp || params.size() > 1)
        throw runtime_error(
            "help [command]\n"
            "List commands, or get help for a command.");

    string strCommand;
    if (params.size() > 0)
        strCommand = params[0].get_str();

    string strRet;
    set<rpcfn_type> setDone;
    for (map<string, rpcfn_type>::iterator mi = mapCallTable.begin(); mi != mapCallTable.end(); ++mi)
    {
        string strMethod = (*mi).first;
        // We already filter duplicates, but these deprecated screw up the sort order
        if (strMethod == "getamountreceived" ||
            strMethod == "getallreceived" ||
            (strMethod.find("label") != string::npos))
            continue;
        if (strCommand != "" && strMethod != strCommand)
            continue;
        try
        {
            Array params;
            rpcfn_type pfn = (*mi).second;
            if (setDone.insert(pfn).second)
                (*pfn)(params, true);
        }
        catch (std::exception& e)
        {
            // Help text is returned in an exception
            string strHelp = string(e.what());
            if (strCommand == "")
                if (strHelp.find('\n') != -1)
                    strHelp = strHelp.substr(0, strHelp.find('\n'));
            strRet += strHelp + "\n";
        }
    }
    if (strRet == "")
        strRet = strprintf("help: unknown command: %s\n", strCommand.c_str());
    strRet = strRet.substr(0,strRet.size()-1);
    return strRet;
}


Value stop(const Array& params, bool fHelp)
{
    if (fHelp || params.size() != 0)
        throw runtime_error(
            "stop\n"
            "Stop bitcoin server.");

    // Shutdown will take long enough that the response should get back
    CreateThread(Shutdown, NULL);
    return "bitcoin server stopping";
}


Value getblockcount(const Array& params, bool fHelp)
{
    if (fHelp || params.size() != 0)
        throw runtime_error(
            "getblockcount\n"
            "Returns the number of blocks in the longest block chain.");

    return nBestHeight;
}


Value getblocknumber(const Array& params, bool fHelp)
{
    if (fHelp || params.size() != 0)
        throw runtime_error(
            "getblocknumber\n"
            "Returns the block number of the latest block in the longest block chain.");

    return nBestHeight;
}


Value getconnectioncount(const Array& params, bool fHelp)
{
    if (fHelp || params.size() != 0)
        throw runtime_error(
            "getconnectioncount\n"
            "Returns the number of connections to other nodes.");

    return (int)vNodes.size();
}


double GetDifficulty(const CBlockIndex* blockindex = pindexBest)
{
    // Floating point number that is a multiple of the minimum difficulty,
    // minimum difficulty = 1.0.

    if (blockindex == NULL)
        return 1.0;
    int nShift = (blockindex->nBits >> 24) & 0xff;

    double dDiff =
        (double)0x0000ffff / (double)(blockindex->nBits & 0x00ffffff);

    while (nShift < 29)
    {
        dDiff *= 256.0;
        nShift++;
    }
    while (nShift > 29)
    {
        dDiff /= 256.0;
        nShift--;
    }

    return dDiff;
}

Value getdifficulty(const Array& params, bool fHelp)
{
    if (fHelp || params.size() != 0)
        throw runtime_error(
            "getdifficulty\n"
            "Returns the proof-of-work difficulty as a multiple of the minimum difficulty.");

    return GetDifficulty();
}


Value getgenerate(const Array& params, bool fHelp)
{
    if (fHelp || params.size() != 0)
        throw runtime_error(
            "getgenerate\n"
            "Returns true or false.");

    return (bool)fGenerateBitcoins;
}


Value setgenerate(const Array& params, bool fHelp)
{
    if (fHelp || params.size() < 1 || params.size() > 2)
        throw runtime_error(
            "setgenerate <generate> [genproclimit]\n"
            "<generate> is true or false to turn generation on or off.\n"
            "Generation is limited to [genproclimit] processors, -1 is unlimited.");

    bool fGenerate = true;
    if (params.size() > 0)
        fGenerate = params[0].get_bool();

    if (params.size() > 1)
    {
        int nGenProcLimit = params[1].get_int();
        fLimitProcessors = (nGenProcLimit != -1);
        WriteSetting("fLimitProcessors", fLimitProcessors);
        if (nGenProcLimit != -1)
            WriteSetting("nLimitProcessors", nLimitProcessors = nGenProcLimit);
        if (nGenProcLimit == 0)
            fGenerate = false;
    }

    GenerateBitcoins(fGenerate, pwalletMain);
    return Value::null;
}


Value gethashespersec(const Array& params, bool fHelp)
{
    if (fHelp || params.size() != 0)
        throw runtime_error(
            "gethashespersec\n"
            "Returns a recent hashes per second performance measurement while generating.");

    if (GetTimeMillis() - nHPSTimerStart > 8000)
        return (boost::int64_t)0;
    return (boost::int64_t)dHashesPerSec;
}


Value getinfo(const Array& params, bool fHelp)
{
    if (fHelp || params.size() != 0)
        throw runtime_error(
            "getinfo\n"
            "Returns an object containing various state info.");

    Object obj;
    obj.push_back(Pair("version",       (int)VERSION));
    obj.push_back(Pair("balance",       ValueFromAmount(pwalletMain->GetBalance())));
    obj.push_back(Pair("blocks",        (int)nBestHeight));
    obj.push_back(Pair("connections",   (int)vNodes.size()));
    obj.push_back(Pair("proxy",         (fUseProxy ? addrProxy.ToStringIPPort() : string())));
    obj.push_back(Pair("generate",      (bool)fGenerateBitcoins));
    obj.push_back(Pair("genproclimit",  (int)(fLimitProcessors ? nLimitProcessors : -1)));
    obj.push_back(Pair("difficulty",    (double)GetDifficulty()));
    obj.push_back(Pair("hashespersec",  gethashespersec(params, false)));
    obj.push_back(Pair("testnet",       fTestNet));
    obj.push_back(Pair("keypoololdest", (boost::int64_t)pwalletMain->GetOldestKeyPoolTime()));
    obj.push_back(Pair("keypoolsize",   pwalletMain->GetKeyPoolSize()));
    obj.push_back(Pair("paytxfee",      ValueFromAmount(nTransactionFee)));
    if (pwalletMain->IsCrypted())
        obj.push_back(Pair("unlocked_until", (boost::int64_t)nWalletUnlockTime));
    obj.push_back(Pair("errors",        GetWarnings("statusbar")));
    return obj;
}


Value getnewaddress(const Array& params, bool fHelp)
{
    if (fHelp || params.size() > 1)
        throw runtime_error(
            "getnewaddress [account]\n"
            "Returns a new bitcoin address for receiving payments.  "
            "If [account] is specified (recommended), it is added to the address book "
            "so payments received with the address will be credited to [account].");

    // Parse the account first so we don't generate a key if there's an error
    string strAccount;
    if (params.size() > 0)
        strAccount = AccountFromValue(params[0]);

    if (!pwalletMain->IsLocked())
        pwalletMain->TopUpKeyPool();

    // Generate a new key that is added to wallet
    std::vector<unsigned char> newKey;
    if (!pwalletMain->GetKeyFromPool(newKey, false))
        throw JSONRPCError(-12, "Error: Keypool ran out, please call keypoolrefill first");
    CBitcoinAddress address(newKey);

    pwalletMain->SetAddressBookName(address, strAccount);

    return address.ToString();
}


CBitcoinAddress GetAccountAddress(string strAccount, bool bForceNew=false)
{
    CWalletDB walletdb(pwalletMain->strWalletFile);

    CAccount account;
    walletdb.ReadAccount(strAccount, account);

    bool bKeyUsed = false;

    // Check if the current key has been used
    if (!account.vchPubKey.empty())
    {
        CScript scriptPubKey;
        scriptPubKey.SetBitcoinAddress(account.vchPubKey);
        for (map<uint256, CWalletTx>::iterator it = pwalletMain->mapWallet.begin();
             it != pwalletMain->mapWallet.end() && !account.vchPubKey.empty();
             ++it)
        {
            const CWalletTx& wtx = (*it).second;
            BOOST_FOREACH(const CTxOut& txout, wtx.vout)
                if (txout.scriptPubKey == scriptPubKey)
                    bKeyUsed = true;
        }
    }

    // Generate a new key
    if (account.vchPubKey.empty() || bForceNew || bKeyUsed)
    {
        if (!pwalletMain->GetKeyFromPool(account.vchPubKey, false))
            throw JSONRPCError(-12, "Error: Keypool ran out, please call keypoolrefill first");

        pwalletMain->SetAddressBookName(CBitcoinAddress(account.vchPubKey), strAccount);
        walletdb.WriteAccount(strAccount, account);
    }

    return CBitcoinAddress(account.vchPubKey);
}

Value getaccountaddress(const Array& params, bool fHelp)
{
    if (fHelp || params.size() != 1)
        throw runtime_error(
            "getaccountaddress <account>\n"
            "Returns the current bitcoin address for receiving payments to this account.");

    // Parse the account first so we don't generate a key if there's an error
    string strAccount = AccountFromValue(params[0]);

    Value ret;

    ret = GetAccountAddress(strAccount).ToString();

    return ret;
}




Value setaccount(const Array& params, bool fHelp)
{
    if (fHelp || params.size() < 1 || params.size() > 2)
        throw runtime_error(
            "setaccount <bitcoinaddress> <account>\n"
            "Sets the account associated with the given address.");

    CBitcoinAddress address(params[0].get_str());
    if (!address.IsValid())
        throw JSONRPCError(-5, "Invalid bitcoin address");


    string strAccount;
    if (params.size() > 1)
        strAccount = AccountFromValue(params[1]);

    // Detect when changing the account of an address that is the 'unused current key' of another account:
    if (pwalletMain->mapAddressBook.count(address))
    {
        string strOldAccount = pwalletMain->mapAddressBook[address];
        if (address == GetAccountAddress(strOldAccount))
            GetAccountAddress(strOldAccount, true);
    }

    pwalletMain->SetAddressBookName(address, strAccount);

    return Value::null;
}


Value getaccount(const Array& params, bool fHelp)
{
    if (fHelp || params.size() != 1)
        throw runtime_error(
            "getaccount <bitcoinaddress>\n"
            "Returns the account associated with the given address.");

    CBitcoinAddress address(params[0].get_str());
    if (!address.IsValid())
        throw JSONRPCError(-5, "Invalid bitcoin address");

    string strAccount;
    map<CBitcoinAddress, string>::iterator mi = pwalletMain->mapAddressBook.find(address);
    if (mi != pwalletMain->mapAddressBook.end() && !(*mi).second.empty())
        strAccount = (*mi).second;
    return strAccount;
}


Value getaddressesbyaccount(const Array& params, bool fHelp)
{
    if (fHelp || params.size() != 1)
        throw runtime_error(
            "getaddressesbyaccount <account>\n"
            "Returns the list of addresses for the given account.");

    string strAccount = AccountFromValue(params[0]);

    // Find all addresses that have the given account
    Array ret;
    BOOST_FOREACH(const PAIRTYPE(CBitcoinAddress, string)& item, pwalletMain->mapAddressBook)
    {
        const CBitcoinAddress& address = item.first;
        const string& strName = item.second;
        if (strName == strAccount)
            ret.push_back(address.ToString());
    }
    return ret;
}

Value settxfee(const Array& params, bool fHelp)
{
    if (fHelp || params.size() < 1 || params.size() > 1)
        throw runtime_error(
            "settxfee <amount>\n"
            "<amount> is a real and is rounded to the nearest 0.00000001");

    // Amount
    int64 nAmount = 0;
    if (params[0].get_real() != 0.0)
        nAmount = AmountFromValue(params[0]);        // rejects 0.0 amounts

    nTransactionFee = nAmount;
    return true;
}

Value sendtoaddress(const Array& params, bool fHelp)
{
    if (pwalletMain->IsCrypted() && (fHelp || params.size() < 2 || params.size() > 4))
        throw runtime_error(
            "sendtoaddress <bitcoinaddress> <amount> [comment] [comment-to]\n"
            "<amount> is a real and is rounded to the nearest 0.00000001\n"
            "requires wallet passphrase to be set with walletpassphrase first");
    if (!pwalletMain->IsCrypted() && (fHelp || params.size() < 2 || params.size() > 4))
        throw runtime_error(
            "sendtoaddress <bitcoinaddress> <amount> [comment] [comment-to]\n"
            "<amount> is a real and is rounded to the nearest 0.00000001");

    CBitcoinAddress address(params[0].get_str());
    if (!address.IsValid())
        throw JSONRPCError(-5, "Invalid bitcoin address");

    // Amount
    int64 nAmount = AmountFromValue(params[1]);

    // Wallet comments
    CWalletTx wtx;
    if (params.size() > 2 && params[2].type() != null_type && !params[2].get_str().empty())
        wtx.mapValue["comment"] = params[2].get_str();
    if (params.size() > 3 && params[3].type() != null_type && !params[3].get_str().empty())
        wtx.mapValue["to"]      = params[3].get_str();

    if (pwalletMain->IsLocked())
        throw JSONRPCError(-13, "Error: Please enter the wallet passphrase with walletpassphrase first.");

    string strError = pwalletMain->SendMoneyToBitcoinAddress(address, nAmount, wtx);
    if (strError != "")
        throw JSONRPCError(-4, strError);

    return wtx.GetHash().GetHex();
}


Value getreceivedbyaddress(const Array& params, bool fHelp)
{
    if (fHelp || params.size() < 1 || params.size() > 2)
        throw runtime_error(
            "getreceivedbyaddress <bitcoinaddress> [minconf=1]\n"
            "Returns the total amount received by <bitcoinaddress> in transactions with at least [minconf] confirmations.");

    // Bitcoin address
    CBitcoinAddress address = CBitcoinAddress(params[0].get_str());
    CScript scriptPubKey;
    if (!address.IsValid())
        throw JSONRPCError(-5, "Invalid bitcoin address");
    scriptPubKey.SetBitcoinAddress(address);
    if (!IsMine(*pwalletMain,scriptPubKey))
        return (double)0.0;

    // Minimum confirmations
    int nMinDepth = 1;
    if (params.size() > 1)
        nMinDepth = params[1].get_int();

    // Tally
    int64 nAmount = 0;
    for (map<uint256, CWalletTx>::iterator it = pwalletMain->mapWallet.begin(); it != pwalletMain->mapWallet.end(); ++it)
    {
        const CWalletTx& wtx = (*it).second;
        if (wtx.IsCoinBase() || !wtx.IsFinal())
            continue;

        BOOST_FOREACH(const CTxOut& txout, wtx.vout)
            if (txout.scriptPubKey == scriptPubKey)
                if (wtx.GetDepthInMainChain() >= nMinDepth)
                    nAmount += txout.nValue;
    }

    return  ValueFromAmount(nAmount);
}


void GetAccountAddresses(string strAccount, set<CBitcoinAddress>& setAddress)
{
    BOOST_FOREACH(const PAIRTYPE(CBitcoinAddress, string)& item, pwalletMain->mapAddressBook)
    {
        const CBitcoinAddress& address = item.first;
        const string& strName = item.second;
        if (strName == strAccount)
            setAddress.insert(address);
    }
}


Value getreceivedbyaccount(const Array& params, bool fHelp)
{
    if (fHelp || params.size() < 1 || params.size() > 2)
        throw runtime_error(
            "getreceivedbyaccount <account> [minconf=1]\n"
            "Returns the total amount received by addresses with <account> in transactions with at least [minconf] confirmations.");

    // Minimum confirmations
    int nMinDepth = 1;
    if (params.size() > 1)
        nMinDepth = params[1].get_int();

    // Get the set of pub keys that have the label
    string strAccount = AccountFromValue(params[0]);
    set<CBitcoinAddress> setAddress;
    GetAccountAddresses(strAccount, setAddress);

    // Tally
    int64 nAmount = 0;
    for (map<uint256, CWalletTx>::iterator it = pwalletMain->mapWallet.begin(); it != pwalletMain->mapWallet.end(); ++it)
    {
        const CWalletTx& wtx = (*it).second;
        if (wtx.IsCoinBase() || !wtx.IsFinal())
            continue;

        BOOST_FOREACH(const CTxOut& txout, wtx.vout)
        {
            CBitcoinAddress address;
            if (ExtractAddress(txout.scriptPubKey, pwalletMain, address) && setAddress.count(address))
                if (wtx.GetDepthInMainChain() >= nMinDepth)
                    nAmount += txout.nValue;
        }
    }

    return (double)nAmount / (double)COIN;
}


int64 GetAccountBalance(CWalletDB& walletdb, const string& strAccount, int nMinDepth)
{
    int64 nBalance = 0;

    // Tally wallet transactions
    for (map<uint256, CWalletTx>::iterator it = pwalletMain->mapWallet.begin(); it != pwalletMain->mapWallet.end(); ++it)
    {
        const CWalletTx& wtx = (*it).second;
        if (!wtx.IsFinal())
            continue;

        int64 nGenerated, nReceived, nSent, nFee;
        wtx.GetAccountAmounts(strAccount, nGenerated, nReceived, nSent, nFee);

        if (nReceived != 0 && wtx.GetDepthInMainChain() >= nMinDepth)
            nBalance += nReceived;
        nBalance += nGenerated - nSent - nFee;
    }

    // Tally internal accounting entries
    nBalance += walletdb.GetAccountCreditDebit(strAccount);

    return nBalance;
}

int64 GetAccountBalance(const string& strAccount, int nMinDepth)
{
    CWalletDB walletdb(pwalletMain->strWalletFile);
    return GetAccountBalance(walletdb, strAccount, nMinDepth);
}


Value getbalance(const Array& params, bool fHelp)
{
    if (fHelp || params.size() > 2)
        throw runtime_error(
            "getbalance [account] [minconf=1]\n"
            "If [account] is not specified, returns the server's total available balance.\n"
            "If [account] is specified, returns the balance in the account.");

    if (params.size() == 0)
        return  ValueFromAmount(pwalletMain->GetBalance());

    int nMinDepth = 1;
    if (params.size() > 1)
        nMinDepth = params[1].get_int();

    if (params[0].get_str() == "*") {
        // Calculate total balance a different way from GetBalance()
        // (GetBalance() sums up all unspent TxOuts)
        // getbalance and getbalance '*' should always return the same number.
        int64 nBalance = 0;
        for (map<uint256, CWalletTx>::iterator it = pwalletMain->mapWallet.begin(); it != pwalletMain->mapWallet.end(); ++it)
        {
            const CWalletTx& wtx = (*it).second;
            if (!wtx.IsFinal())
                continue;

            int64 allGeneratedImmature, allGeneratedMature, allFee;
            allGeneratedImmature = allGeneratedMature = allFee = 0;
            string strSentAccount;
            list<pair<CBitcoinAddress, int64> > listReceived;
            list<pair<CBitcoinAddress, int64> > listSent;
            wtx.GetAmounts(allGeneratedImmature, allGeneratedMature, listReceived, listSent, allFee, strSentAccount);
            if (wtx.GetDepthInMainChain() >= nMinDepth)
                BOOST_FOREACH(const PAIRTYPE(CBitcoinAddress,int64)& r, listReceived)
                    nBalance += r.second;
            BOOST_FOREACH(const PAIRTYPE(CBitcoinAddress,int64)& r, listSent)
                nBalance -= r.second;
            nBalance -= allFee;
            nBalance += allGeneratedMature;
        }
        return  ValueFromAmount(nBalance);
    }

    string strAccount = AccountFromValue(params[0]);

    int64 nBalance = GetAccountBalance(strAccount, nMinDepth);

    return ValueFromAmount(nBalance);
}


Value movecmd(const Array& params, bool fHelp)
{
    if (fHelp || params.size() < 3 || params.size() > 5)
        throw runtime_error(
            "move <fromaccount> <toaccount> <amount> [minconf=1] [comment]\n"
            "Move from one account in your wallet to another.");

    string strFrom = AccountFromValue(params[0]);
    string strTo = AccountFromValue(params[1]);
    int64 nAmount = AmountFromValue(params[2]);
    if (params.size() > 3)
        // unused parameter, used to be nMinDepth, keep type-checking it though
        (void)params[3].get_int();
    string strComment;
    if (params.size() > 4)
        strComment = params[4].get_str();

    CWalletDB walletdb(pwalletMain->strWalletFile);
    walletdb.TxnBegin();

    int64 nNow = GetAdjustedTime();

    // Debit
    CAccountingEntry debit;
    debit.strAccount = strFrom;
    debit.nCreditDebit = -nAmount;
    debit.nTime = nNow;
    debit.strOtherAccount = strTo;
    debit.strComment = strComment;
    walletdb.WriteAccountingEntry(debit);

    // Credit
    CAccountingEntry credit;
    credit.strAccount = strTo;
    credit.nCreditDebit = nAmount;
    credit.nTime = nNow;
    credit.strOtherAccount = strFrom;
    credit.strComment = strComment;
    walletdb.WriteAccountingEntry(credit);

    walletdb.TxnCommit();

    return true;
}


Value sendfrom(const Array& params, bool fHelp)
{
    if (pwalletMain->IsCrypted() && (fHelp || params.size() < 3 || params.size() > 6))
        throw runtime_error(
            "sendfrom <fromaccount> <tobitcoinaddress> <amount> [minconf=1] [comment] [comment-to]\n"
            "<amount> is a real and is rounded to the nearest 0.00000001\n"
            "requires wallet passphrase to be set with walletpassphrase first");
    if (!pwalletMain->IsCrypted() && (fHelp || params.size() < 3 || params.size() > 6))
        throw runtime_error(
            "sendfrom <fromaccount> <tobitcoinaddress> <amount> [minconf=1] [comment] [comment-to]\n"
            "<amount> is a real and is rounded to the nearest 0.00000001");

    string strAccount = AccountFromValue(params[0]);
    CBitcoinAddress address(params[1].get_str());
    if (!address.IsValid())
        throw JSONRPCError(-5, "Invalid bitcoin address");
    int64 nAmount = AmountFromValue(params[2]);
    int nMinDepth = 1;
    if (params.size() > 3)
        nMinDepth = params[3].get_int();

    CWalletTx wtx;
    wtx.strFromAccount = strAccount;
    if (params.size() > 4 && params[4].type() != null_type && !params[4].get_str().empty())
        wtx.mapValue["comment"] = params[4].get_str();
    if (params.size() > 5 && params[5].type() != null_type && !params[5].get_str().empty())
        wtx.mapValue["to"]      = params[5].get_str();

    if (pwalletMain->IsLocked())
        throw JSONRPCError(-13, "Error: Please enter the wallet passphrase with walletpassphrase first.");

    // Check funds
    int64 nBalance = GetAccountBalance(strAccount, nMinDepth);
    if (nAmount > nBalance)
        throw JSONRPCError(-6, "Account has insufficient funds");

    // Send
    string strError = pwalletMain->SendMoneyToBitcoinAddress(address, nAmount, wtx);
    if (strError != "")
        throw JSONRPCError(-4, strError);

    return wtx.GetHash().GetHex();
}


Value sendmany(const Array& params, bool fHelp)
{
    if (pwalletMain->IsCrypted() && (fHelp || params.size() < 2 || params.size() > 4))
        throw runtime_error(
            "sendmany <fromaccount> {address:amount,...} [minconf=1] [comment]\n"
            "amounts are double-precision floating point numbers\n"
            "requires wallet passphrase to be set with walletpassphrase first");
    if (!pwalletMain->IsCrypted() && (fHelp || params.size() < 2 || params.size() > 4))
        throw runtime_error(
            "sendmany <fromaccount> {address:amount,...} [minconf=1] [comment]\n"
            "amounts are double-precision floating point numbers");

    string strAccount = AccountFromValue(params[0]);
    Object sendTo = params[1].get_obj();
    int nMinDepth = 1;
    if (params.size() > 2)
        nMinDepth = params[2].get_int();

    CWalletTx wtx;
    wtx.strFromAccount = strAccount;
    if (params.size() > 3 && params[3].type() != null_type && !params[3].get_str().empty())
        wtx.mapValue["comment"] = params[3].get_str();

    set<CBitcoinAddress> setAddress;
    vector<pair<CScript, int64> > vecSend;

    int64 totalAmount = 0;
    BOOST_FOREACH(const Pair& s, sendTo)
    {
        CBitcoinAddress address(s.name_);
        if (!address.IsValid())
            throw JSONRPCError(-5, string("Invalid bitcoin address:")+s.name_);

        if (setAddress.count(address))
            throw JSONRPCError(-8, string("Invalid parameter, duplicated address: ")+s.name_);
        setAddress.insert(address);

        CScript scriptPubKey;
        scriptPubKey.SetBitcoinAddress(address);
        int64 nAmount = AmountFromValue(s.value_); 
        totalAmount += nAmount;

        vecSend.push_back(make_pair(scriptPubKey, nAmount));
    }

    if (pwalletMain->IsLocked())
        throw JSONRPCError(-13, "Error: Please enter the wallet passphrase with walletpassphrase first.");

    // Check funds
    int64 nBalance = GetAccountBalance(strAccount, nMinDepth);
    if (totalAmount > nBalance)
        throw JSONRPCError(-6, "Account has insufficient funds");

    // Send
    CReserveKey keyChange(pwalletMain);
    int64 nFeeRequired = 0;
    bool fCreated = pwalletMain->CreateTransaction(vecSend, wtx, keyChange, nFeeRequired);
    if (!fCreated)
    {
        if (totalAmount + nFeeRequired > pwalletMain->GetBalance())
            throw JSONRPCError(-6, "Insufficient funds");
        throw JSONRPCError(-4, "Transaction creation failed");
    }
    if (!pwalletMain->CommitTransaction(wtx, keyChange))
        throw JSONRPCError(-4, "Transaction commit failed");

    return wtx.GetHash().GetHex();
}


struct tallyitem
{
    int64 nAmount;
    int nConf;
    tallyitem()
    {
        nAmount = 0;
        nConf = INT_MAX;
    }
};

Value ListReceived(const Array& params, bool fByAccounts)
{
    // Minimum confirmations
    int nMinDepth = 1;
    if (params.size() > 0)
        nMinDepth = params[0].get_int();

    // Whether to include empty accounts
    bool fIncludeEmpty = false;
    if (params.size() > 1)
        fIncludeEmpty = params[1].get_bool();

    // Tally
    map<CBitcoinAddress, tallyitem> mapTally;
    for (map<uint256, CWalletTx>::iterator it = pwalletMain->mapWallet.begin(); it != pwalletMain->mapWallet.end(); ++it)
    {
        const CWalletTx& wtx = (*it).second;
        if (wtx.IsCoinBase() || !wtx.IsFinal())
            continue;

        int nDepth = wtx.GetDepthInMainChain();
        if (nDepth < nMinDepth)
            continue;

        BOOST_FOREACH(const CTxOut& txout, wtx.vout)
        {
            CBitcoinAddress address;
            if (!ExtractAddress(txout.scriptPubKey, pwalletMain, address) || !address.IsValid())
                continue;

            tallyitem& item = mapTally[address];
            item.nAmount += txout.nValue;
            item.nConf = min(item.nConf, nDepth);
        }
    }

    // Reply
    Array ret;
    map<string, tallyitem> mapAccountTally;
    BOOST_FOREACH(const PAIRTYPE(CBitcoinAddress, string)& item, pwalletMain->mapAddressBook)
    {
        const CBitcoinAddress& address = item.first;
        const string& strAccount = item.second;
        map<CBitcoinAddress, tallyitem>::iterator it = mapTally.find(address);
        if (it == mapTally.end() && !fIncludeEmpty)
            continue;

        int64 nAmount = 0;
        int nConf = INT_MAX;
        if (it != mapTally.end())
        {
            nAmount = (*it).second.nAmount;
            nConf = (*it).second.nConf;
        }

        if (fByAccounts)
        {
            tallyitem& item = mapAccountTally[strAccount];
            item.nAmount += nAmount;
            item.nConf = min(item.nConf, nConf);
        }
        else
        {
            Object obj;
            obj.push_back(Pair("address",       address.ToString()));
            obj.push_back(Pair("account",       strAccount));
            obj.push_back(Pair("label",         strAccount)); // deprecated
            obj.push_back(Pair("amount",        ValueFromAmount(nAmount)));
            obj.push_back(Pair("confirmations", (nConf == INT_MAX ? 0 : nConf)));
            ret.push_back(obj);
        }
    }

    if (fByAccounts)
    {
        for (map<string, tallyitem>::iterator it = mapAccountTally.begin(); it != mapAccountTally.end(); ++it)
        {
            int64 nAmount = (*it).second.nAmount;
            int nConf = (*it).second.nConf;
            Object obj;
            obj.push_back(Pair("account",       (*it).first));
            obj.push_back(Pair("label",         (*it).first)); // deprecated
            obj.push_back(Pair("amount",        ValueFromAmount(nAmount)));
            obj.push_back(Pair("confirmations", (nConf == INT_MAX ? 0 : nConf)));
            ret.push_back(obj);
        }
    }

    return ret;
}

Value listreceivedbyaddress(const Array& params, bool fHelp)
{
    if (fHelp || params.size() > 2)
        throw runtime_error(
            "listreceivedbyaddress [minconf=1] [includeempty=false]\n"
            "[minconf] is the minimum number of confirmations before payments are included.\n"
            "[includeempty] whether to include addresses that haven't received any payments.\n"
            "Returns an array of objects containing:\n"
            "  \"address\" : receiving address\n"
            "  \"account\" : the account of the receiving address\n"
            "  \"amount\" : total amount received by the address\n"
            "  \"confirmations\" : number of confirmations of the most recent transaction included");

    return ListReceived(params, false);
}

Value listreceivedbyaccount(const Array& params, bool fHelp)
{
    if (fHelp || params.size() > 2)
        throw runtime_error(
            "listreceivedbyaccount [minconf=1] [includeempty=false]\n"
            "[minconf] is the minimum number of confirmations before payments are included.\n"
            "[includeempty] whether to include accounts that haven't received any payments.\n"
            "Returns an array of objects containing:\n"
            "  \"account\" : the account of the receiving addresses\n"
            "  \"amount\" : total amount received by addresses with this account\n"
            "  \"confirmations\" : number of confirmations of the most recent transaction included");

    return ListReceived(params, true);
}

void ListTransactions(const CWalletTx& wtx, const string& strAccount, int nMinDepth, bool fLong, Array& ret)
{
    int64 nGeneratedImmature, nGeneratedMature, nFee;
    string strSentAccount;
    list<pair<CBitcoinAddress, int64> > listReceived;
    list<pair<CBitcoinAddress, int64> > listSent;
    wtx.GetAmounts(nGeneratedImmature, nGeneratedMature, listReceived, listSent, nFee, strSentAccount);

    bool fAllAccounts = (strAccount == string("*"));

    // Generated blocks assigned to account ""
    if ((nGeneratedMature+nGeneratedImmature) != 0 && (fAllAccounts || strAccount == ""))
    {
        Object entry;
        entry.push_back(Pair("account", string("")));
        if (nGeneratedImmature)
        {
            entry.push_back(Pair("category", wtx.GetDepthInMainChain() ? "immature" : "orphan"));
            entry.push_back(Pair("amount", ValueFromAmount(nGeneratedImmature)));
        }
        else
        {
            entry.push_back(Pair("category", "generate"));
            entry.push_back(Pair("amount", ValueFromAmount(nGeneratedMature)));
        }
        if (fLong)
            WalletTxToJSON(wtx, entry);
        ret.push_back(entry);
    }

    // Sent
    if ((!listSent.empty() || nFee != 0) && (fAllAccounts || strAccount == strSentAccount))
    {
        BOOST_FOREACH(const PAIRTYPE(CBitcoinAddress, int64)& s, listSent)
        {
            Object entry;
            entry.push_back(Pair("account", strSentAccount));
            entry.push_back(Pair("address", s.first.ToString()));
            entry.push_back(Pair("category", "send"));
            entry.push_back(Pair("amount", ValueFromAmount(-s.second)));
            entry.push_back(Pair("fee", ValueFromAmount(-nFee)));
            if (fLong)
                WalletTxToJSON(wtx, entry);
            ret.push_back(entry);
        }
    }

    // Received
    if (listReceived.size() > 0 && wtx.GetDepthInMainChain() >= nMinDepth)
        BOOST_FOREACH(const PAIRTYPE(CBitcoinAddress, int64)& r, listReceived)
        {
            string account;
            if (pwalletMain->mapAddressBook.count(r.first))
                account = pwalletMain->mapAddressBook[r.first];
            if (fAllAccounts || (account == strAccount))
            {
                Object entry;
                entry.push_back(Pair("account", account));
                entry.push_back(Pair("address", r.first.ToString()));
                entry.push_back(Pair("category", "receive"));
                entry.push_back(Pair("amount", ValueFromAmount(r.second)));
                if (fLong)
                    WalletTxToJSON(wtx, entry);
                ret.push_back(entry);
            }
        }
}

void AcentryToJSON(const CAccountingEntry& acentry, const string& strAccount, Array& ret)
{
    bool fAllAccounts = (strAccount == string("*"));

    if (fAllAccounts || acentry.strAccount == strAccount)
    {
        Object entry;
        entry.push_back(Pair("account", acentry.strAccount));
        entry.push_back(Pair("category", "move"));
        entry.push_back(Pair("time", (boost::int64_t)acentry.nTime));
        entry.push_back(Pair("amount", ValueFromAmount(acentry.nCreditDebit)));
        entry.push_back(Pair("otheraccount", acentry.strOtherAccount));
        entry.push_back(Pair("comment", acentry.strComment));
        ret.push_back(entry);
    }
}

Value listtransactions(const Array& params, bool fHelp)
{
    if (fHelp || params.size() > 3)
        throw runtime_error(
            "listtransactions [account] [count=10] [from=0]\n"
            "Returns up to [count] most recent transactions skipping the first [from] transactions for account [account].");

    string strAccount = "*";
    if (params.size() > 0)
        strAccount = params[0].get_str();
    int nCount = 10;
    if (params.size() > 1)
        nCount = params[1].get_int();
    int nFrom = 0;
    if (params.size() > 2)
        nFrom = params[2].get_int();

    Array ret;
    CWalletDB walletdb(pwalletMain->strWalletFile);

    // Firs: get all CWalletTx and CAccountingEntry into a sorted-by-time multimap:
    typedef pair<CWalletTx*, CAccountingEntry*> TxPair;
    typedef multimap<int64, TxPair > TxItems;
    TxItems txByTime;

    for (map<uint256, CWalletTx>::iterator it = pwalletMain->mapWallet.begin(); it != pwalletMain->mapWallet.end(); ++it)
    {
        CWalletTx* wtx = &((*it).second);
        txByTime.insert(make_pair(wtx->GetTxTime(), TxPair(wtx, (CAccountingEntry*)0)));
    }
    list<CAccountingEntry> acentries;
    walletdb.ListAccountCreditDebit(strAccount, acentries);
    BOOST_FOREACH(CAccountingEntry& entry, acentries)
    {
        txByTime.insert(make_pair(entry.nTime, TxPair((CWalletTx*)0, &entry)));
    }

    // Now: iterate backwards until we have nCount items to return:
    TxItems::reverse_iterator it = txByTime.rbegin();
    if (txByTime.size() > nFrom) std::advance(it, nFrom);
    for (; it != txByTime.rend(); ++it)
    {
        CWalletTx *const pwtx = (*it).second.first;
        if (pwtx != 0)
            ListTransactions(*pwtx, strAccount, 0, true, ret);
        CAccountingEntry *const pacentry = (*it).second.second;
        if (pacentry != 0)
            AcentryToJSON(*pacentry, strAccount, ret);

        if (ret.size() >= nCount) break;
    }
    // ret is now newest to oldest
    
    // Make sure we return only last nCount items (sends-to-self might give us an extra):
    if (ret.size() > nCount)
    {
        Array::iterator last = ret.begin();
        std::advance(last, nCount);
        ret.erase(last, ret.end());
    }
    std::reverse(ret.begin(), ret.end()); // oldest to newest

    return ret;
}

Value listaccounts(const Array& params, bool fHelp)
{
    if (fHelp || params.size() > 1)
        throw runtime_error(
            "listaccounts [minconf=1]\n"
            "Returns Object that has account names as keys, account balances as values.");

    int nMinDepth = 1;
    if (params.size() > 0)
        nMinDepth = params[0].get_int();

    map<string, int64> mapAccountBalances;
    BOOST_FOREACH(const PAIRTYPE(CBitcoinAddress, string)& entry, pwalletMain->mapAddressBook) {
        if (pwalletMain->HaveKey(entry.first)) // This address belongs to me
            mapAccountBalances[entry.second] = 0;
    }

    for (map<uint256, CWalletTx>::iterator it = pwalletMain->mapWallet.begin(); it != pwalletMain->mapWallet.end(); ++it)
    {
        const CWalletTx& wtx = (*it).second;
        int64 nGeneratedImmature, nGeneratedMature, nFee;
        string strSentAccount;
        list<pair<CBitcoinAddress, int64> > listReceived;
        list<pair<CBitcoinAddress, int64> > listSent;
        wtx.GetAmounts(nGeneratedImmature, nGeneratedMature, listReceived, listSent, nFee, strSentAccount);
        mapAccountBalances[strSentAccount] -= nFee;
        BOOST_FOREACH(const PAIRTYPE(CBitcoinAddress, int64)& s, listSent)
            mapAccountBalances[strSentAccount] -= s.second;
        if (wtx.GetDepthInMainChain() >= nMinDepth)
        {
            mapAccountBalances[""] += nGeneratedMature;
            BOOST_FOREACH(const PAIRTYPE(CBitcoinAddress, int64)& r, listReceived)
                if (pwalletMain->mapAddressBook.count(r.first))
                    mapAccountBalances[pwalletMain->mapAddressBook[r.first]] += r.second;
                else
                    mapAccountBalances[""] += r.second;
        }
    }

    list<CAccountingEntry> acentries;
    CWalletDB(pwalletMain->strWalletFile).ListAccountCreditDebit("*", acentries);
    BOOST_FOREACH(const CAccountingEntry& entry, acentries)
        mapAccountBalances[entry.strAccount] += entry.nCreditDebit;

    Object ret;
    BOOST_FOREACH(const PAIRTYPE(string, int64)& accountBalance, mapAccountBalances) {
        ret.push_back(Pair(accountBalance.first, ValueFromAmount(accountBalance.second)));
    }
    return ret;
}

Value gettransaction(const Array& params, bool fHelp)
{
    if (fHelp || params.size() != 1)
        throw runtime_error(
            "gettransaction <txid>\n"
            "Get detailed information about <txid>");

    uint256 hash;
    hash.SetHex(params[0].get_str());

    Object entry;

    if (!pwalletMain->mapWallet.count(hash))
        throw JSONRPCError(-5, "Invalid or non-wallet transaction id");
    const CWalletTx& wtx = pwalletMain->mapWallet[hash];

    int64 nCredit = wtx.GetCredit();
    int64 nDebit = wtx.GetDebit();
    int64 nNet = nCredit - nDebit;
    int64 nFee = (wtx.IsFromMe() ? wtx.GetValueOut() - nDebit : 0);

    entry.push_back(Pair("amount", ValueFromAmount(nNet - nFee)));
    if (wtx.IsFromMe())
        entry.push_back(Pair("fee", ValueFromAmount(nFee)));

    WalletTxToJSON(pwalletMain->mapWallet[hash], entry);

    Array details;
    ListTransactions(pwalletMain->mapWallet[hash], "*", 0, false, details);
    entry.push_back(Pair("details", details));

    return entry;
}


Value backupwallet(const Array& params, bool fHelp)
{
    if (fHelp || params.size() != 1)
        throw runtime_error(
            "backupwallet <destination>\n"
            "Safely copies wallet.dat to destination, which can be a directory or a path with filename.");

    string strDest = params[0].get_str();
    BackupWallet(*pwalletMain, strDest);

    return Value::null;
}


Value keypoolrefill(const Array& params, bool fHelp)
{
    if (pwalletMain->IsCrypted() && (fHelp || params.size() > 0))
        throw runtime_error(
            "keypoolrefill\n"
            "Fills the keypool, requires wallet passphrase to be set.");
    if (!pwalletMain->IsCrypted() && (fHelp || params.size() > 0))
        throw runtime_error(
            "keypoolrefill\n"
            "Fills the keypool.");

    if (pwalletMain->IsLocked())
        throw JSONRPCError(-13, "Error: Please enter the wallet passphrase with walletpassphrase first.");

    pwalletMain->TopUpKeyPool();

    if (pwalletMain->GetKeyPoolSize() < GetArg("-keypool", 100))
        throw JSONRPCError(-4, "Error refreshing keypool.");

    return Value::null;
}


void ThreadTopUpKeyPool(void* parg)
{
    pwalletMain->TopUpKeyPool();
}

void ThreadCleanWalletPassphrase(void* parg)
{
    int64 nMyWakeTime = GetTime() + *((int*)parg);

    if (nWalletUnlockTime == 0)
    {
        CRITICAL_BLOCK(cs_nWalletUnlockTime)
        {
            nWalletUnlockTime = nMyWakeTime;
        }

        while (GetTime() < nWalletUnlockTime)
            Sleep(GetTime() - nWalletUnlockTime);

        CRITICAL_BLOCK(cs_nWalletUnlockTime)
        {
            nWalletUnlockTime = 0;
        }
    }
    else
    {
        CRITICAL_BLOCK(cs_nWalletUnlockTime)
        {
            if (nWalletUnlockTime < nMyWakeTime)
                nWalletUnlockTime = nMyWakeTime;
        }
        free(parg);
        return;
    }

    pwalletMain->Lock();

    delete (int*)parg;
}

Value walletpassphrase(const Array& params, bool fHelp)
{
    if (pwalletMain->IsCrypted() && (fHelp || params.size() != 2))
        throw runtime_error(
            "walletpassphrase <passphrase> <timeout>\n"
            "Stores the wallet decryption key in memory for <timeout> seconds.");
    if (fHelp)
        return true;
    if (!pwalletMain->IsCrypted())
        throw JSONRPCError(-15, "Error: running with an unencrypted wallet, but walletpassphrase was called.");

    if (!pwalletMain->IsLocked())
        throw JSONRPCError(-17, "Error: Wallet is already unlocked.");

    // Note that the walletpassphrase is stored in params[0] which is not mlock()ed
    string strWalletPass;
    strWalletPass.reserve(100);
    mlock(&strWalletPass[0], strWalletPass.capacity());
    strWalletPass = params[0].get_str();

    if (strWalletPass.length() > 0)
    {
        if (!pwalletMain->Unlock(strWalletPass))
        {
            fill(strWalletPass.begin(), strWalletPass.end(), '\0');
            munlock(&strWalletPass[0], strWalletPass.capacity());
            throw JSONRPCError(-14, "Error: The wallet passphrase entered was incorrect.");
        }
        fill(strWalletPass.begin(), strWalletPass.end(), '\0');
        munlock(&strWalletPass[0], strWalletPass.capacity());
    }
    else
        throw runtime_error(
            "walletpassphrase <passphrase> <timeout>\n"
            "Stores the wallet decryption key in memory for <timeout> seconds.");

    CreateThread(ThreadTopUpKeyPool, NULL);
    int* pnSleepTime = new int(params[1].get_int());
    CreateThread(ThreadCleanWalletPassphrase, pnSleepTime);

    return Value::null;
}


Value walletpassphrasechange(const Array& params, bool fHelp)
{
    if (pwalletMain->IsCrypted() && (fHelp || params.size() != 2))
        throw runtime_error(
            "walletpassphrasechange <oldpassphrase> <newpassphrase>\n"
            "Changes the wallet passphrase from <oldpassphrase> to <newpassphrase>.");
    if (fHelp)
        return true;
    if (!pwalletMain->IsCrypted())
        throw JSONRPCError(-15, "Error: running with an unencrypted wallet, but walletpassphrasechange was called.");

    string strOldWalletPass;
    strOldWalletPass.reserve(100);
    mlock(&strOldWalletPass[0], strOldWalletPass.capacity());
    strOldWalletPass = params[0].get_str();

    string strNewWalletPass;
    strNewWalletPass.reserve(100);
    mlock(&strNewWalletPass[0], strNewWalletPass.capacity());
    strNewWalletPass = params[1].get_str();

    if (strOldWalletPass.length() < 1 || strNewWalletPass.length() < 1)
        throw runtime_error(
            "walletpassphrasechange <oldpassphrase> <newpassphrase>\n"
            "Changes the wallet passphrase from <oldpassphrase> to <newpassphrase>.");

    if (!pwalletMain->ChangeWalletPassphrase(strOldWalletPass, strNewWalletPass))
    {
        fill(strOldWalletPass.begin(), strOldWalletPass.end(), '\0');
        fill(strNewWalletPass.begin(), strNewWalletPass.end(), '\0');
        munlock(&strOldWalletPass[0], strOldWalletPass.capacity());
        munlock(&strNewWalletPass[0], strNewWalletPass.capacity());
        throw JSONRPCError(-14, "Error: The wallet passphrase entered was incorrect.");
    }
    fill(strNewWalletPass.begin(), strNewWalletPass.end(), '\0');
    fill(strOldWalletPass.begin(), strOldWalletPass.end(), '\0');
    munlock(&strOldWalletPass[0], strOldWalletPass.capacity());
    munlock(&strNewWalletPass[0], strNewWalletPass.capacity());

    return Value::null;
}


Value walletlock(const Array& params, bool fHelp)
{
    if (pwalletMain->IsCrypted() && (fHelp || params.size() != 0))
        throw runtime_error(
            "walletlock\n"
            "Removes the wallet encryption key from memory, locking the wallet.\n"
            "After calling this method, you will need to call walletpassphrase again\n"
            "before being able to call any methods which require the wallet to be unlocked.");
    if (fHelp)
        return true;
    if (!pwalletMain->IsCrypted())
        throw JSONRPCError(-15, "Error: running with an unencrypted wallet, but walletlock was called.");

    pwalletMain->Lock();
    CRITICAL_BLOCK(cs_nWalletUnlockTime)
    {
        nWalletUnlockTime = 0;
    }

    return Value::null;
}


Value encryptwallet(const Array& params, bool fHelp)
{
    if (!pwalletMain->IsCrypted() && (fHelp || params.size() != 1))
        throw runtime_error(
            "encryptwallet <passphrase>\n"
            "Encrypts the wallet with <passphrase>.");
    if (fHelp)
        return true;
    if (pwalletMain->IsCrypted())
        throw JSONRPCError(-15, "Error: running with an encrypted wallet, but encryptwallet was called.");

    string strWalletPass;
    strWalletPass.reserve(100);
    mlock(&strWalletPass[0], strWalletPass.capacity());
    strWalletPass = params[0].get_str();

    if (strWalletPass.length() < 1)
        throw runtime_error(
            "encryptwallet <passphrase>\n"
            "Encrypts the wallet with <passphrase>.");

    if (!pwalletMain->EncryptWallet(strWalletPass))
    {
        fill(strWalletPass.begin(), strWalletPass.end(), '\0');
        munlock(&strWalletPass[0], strWalletPass.capacity());
        throw JSONRPCError(-16, "Error: Failed to encrypt the wallet.");
    }
    fill(strWalletPass.begin(), strWalletPass.end(), '\0');
    munlock(&strWalletPass[0], strWalletPass.capacity());

    return Value::null;
}


Value validateaddress(const Array& params, bool fHelp)
{
    if (fHelp || params.size() != 1)
        throw runtime_error(
            "validateaddress <bitcoinaddress>\n"
            "Return information about <bitcoinaddress>.");

<<<<<<< HEAD
    CBitcoinAddress address(params[0].get_str());
    bool isValid = address.IsValid();

=======
    string strAddress = params[0].get_str();
    uint160 hash160;
    bool isValid = AddressToHash160(strAddress, hash160);
>>>>>>> f62c6087
    Object ret;
    ret.push_back(Pair("isvalid", isValid));
    if (isValid)
    {
        // Call Hash160ToAddress() so we always return current ADDRESSVERSION
        // version of the address:
        string currentAddress = address.ToString();
        ret.push_back(Pair("address", currentAddress));
        ret.push_back(Pair("ismine", (pwalletMain->HaveKey(address) > 0)));
        if (pwalletMain->mapAddressBook.count(address))
            ret.push_back(Pair("account", pwalletMain->mapAddressBook[address]));
    }
    return ret;
}

Value getwork(const Array& params, bool fHelp)
{
    if (fHelp || params.size() > 1)
        throw runtime_error(
            "getwork [data]\n"
            "If [data] is not specified, returns formatted hash data to work on:\n"
            "  \"midstate\" : precomputed hash state after hashing the first half of the data\n"
            "  \"data\" : block data\n"
            "  \"hash1\" : formatted hash buffer for second hash\n"
            "  \"target\" : little endian hash target\n"
            "If [data] is specified, tries to solve the block and returns true if it was successful.");

    if (vNodes.empty())
        throw JSONRPCError(-9, "Bitcoin is not connected!");

    if (IsInitialBlockDownload())
        throw JSONRPCError(-10, "Bitcoin is downloading blocks...");

    static map<uint256, pair<CBlock*, unsigned int> > mapNewBlock;
    static vector<CBlock*> vNewBlock;
    static CReserveKey reservekey(pwalletMain);

    if (params.size() == 0)
    {
        // Update block
        static unsigned int nTransactionsUpdatedLast;
        static CBlockIndex* pindexPrev;
        static int64 nStart;
        static CBlock* pblock;
        if (pindexPrev != pindexBest ||
            (nTransactionsUpdated != nTransactionsUpdatedLast && GetTime() - nStart > 60))
        {
            if (pindexPrev != pindexBest)
            {
                // Deallocate old blocks since they're obsolete now
                mapNewBlock.clear();
                BOOST_FOREACH(CBlock* pblock, vNewBlock)
                    delete pblock;
                vNewBlock.clear();
            }
            nTransactionsUpdatedLast = nTransactionsUpdated;
            pindexPrev = pindexBest;
            nStart = GetTime();

            // Create new block
            pblock = CreateNewBlock(reservekey);
            if (!pblock)
                throw JSONRPCError(-7, "Out of memory");
            vNewBlock.push_back(pblock);
        }

        // Update nTime
        pblock->nTime = max(pindexPrev->GetMedianTimePast()+1, GetAdjustedTime());
        pblock->nNonce = 0;

        // Update nExtraNonce
        static unsigned int nExtraNonce = 0;
        static int64 nPrevTime = 0;
        IncrementExtraNonce(pblock, pindexPrev, nExtraNonce, nPrevTime);

        // Save
        mapNewBlock[pblock->hashMerkleRoot] = make_pair(pblock, nExtraNonce);

        // Prebuild hash buffers
        char pmidstate[32];
        char pdata[128];
        char phash1[64];
        FormatHashBuffers(pblock, pmidstate, pdata, phash1);

        uint256 hashTarget = CBigNum().SetCompact(pblock->nBits).getuint256();

        Object result;
        result.push_back(Pair("midstate", HexStr(BEGIN(pmidstate), END(pmidstate))));
        result.push_back(Pair("data",     HexStr(BEGIN(pdata), END(pdata))));
        result.push_back(Pair("hash1",    HexStr(BEGIN(phash1), END(phash1))));
        result.push_back(Pair("target",   HexStr(BEGIN(hashTarget), END(hashTarget))));
        return result;
    }
    else
    {
        // Parse parameters
        vector<unsigned char> vchData = ParseHex(params[0].get_str());
        if (vchData.size() != 128)
            throw JSONRPCError(-8, "Invalid parameter");
        CBlock* pdata = (CBlock*)&vchData[0];

        // Byte reverse
        for (int i = 0; i < 128/4; i++)
            ((unsigned int*)pdata)[i] = CryptoPP::ByteReverse(((unsigned int*)pdata)[i]);

        // Get saved block
        if (!mapNewBlock.count(pdata->hashMerkleRoot))
            return false;
        CBlock* pblock = mapNewBlock[pdata->hashMerkleRoot].first;
        unsigned int nExtraNonce = mapNewBlock[pdata->hashMerkleRoot].second;

        pblock->nTime = pdata->nTime;
        pblock->nNonce = pdata->nNonce;
        pblock->vtx[0].vin[0].scriptSig = CScript() << pblock->nBits << CBigNum(nExtraNonce);
        pblock->hashMerkleRoot = pblock->BuildMerkleTree();

        return CheckWork(pblock, *pwalletMain, reservekey);
    }
}


Value getblock(const Array& params, bool fHelp)
{
    if (fHelp || params.size() != 1)
        throw runtime_error(
            "getblock <depth>\n"
            "Returns details of the block at <depth> in the block chain.");

    int nHeight = params[0].get_int();

    if (nHeight < 0 || nHeight > nBestHeight)
        throw runtime_error("Block number out of range.");

    CBlock block;
    CBlockIndex* pblockindex;
    CRITICAL_BLOCK(cs_main)
    {
        pblockindex = mapBlockIndex[hashBestChain];
        while (pblockindex->nHeight > nHeight)
            pblockindex = pblockindex->pprev;
        block.ReadFromDisk(pblockindex, true);
    }
    return blockToJSON(block, pblockindex);
}





//
// Call Table
//

pair<string, rpcfn_type> pCallTable[] =
{
<<<<<<< HEAD
    make_pair("help",                   &help),
    make_pair("stop",                   &stop),
    make_pair("getblockcount",          &getblockcount),
    make_pair("getblocknumber",         &getblocknumber),
    make_pair("getconnectioncount",     &getconnectioncount),
    make_pair("getdifficulty",          &getdifficulty),
    make_pair("getgenerate",            &getgenerate),
    make_pair("setgenerate",            &setgenerate),
    make_pair("gethashespersec",        &gethashespersec),
    make_pair("getinfo",                &getinfo),
    make_pair("getnewaddress",          &getnewaddress),
    make_pair("getaccountaddress",      &getaccountaddress),
    make_pair("setaccount",             &setaccount),
    make_pair("setlabel",               &setaccount), // deprecated
    make_pair("getaccount",             &getaccount),
    make_pair("getlabel",               &getaccount), // deprecated
    make_pair("getaddressesbyaccount",  &getaddressesbyaccount),
    make_pair("getaddressesbylabel",    &getaddressesbyaccount), // deprecated
    make_pair("sendtoaddress",          &sendtoaddress),
    make_pair("getamountreceived",      &getreceivedbyaddress), // deprecated, renamed to getreceivedbyaddress
    make_pair("getallreceived",         &listreceivedbyaddress), // deprecated, renamed to listreceivedbyaddress
    make_pair("getreceivedbyaddress",   &getreceivedbyaddress),
    make_pair("getreceivedbyaccount",   &getreceivedbyaccount),
    make_pair("getreceivedbylabel",     &getreceivedbyaccount), // deprecated
    make_pair("listreceivedbyaddress",  &listreceivedbyaddress),
    make_pair("listreceivedbyaccount",  &listreceivedbyaccount),
    make_pair("listreceivedbylabel",    &listreceivedbyaccount), // deprecated
    make_pair("backupwallet",           &backupwallet),
    make_pair("keypoolrefill",          &keypoolrefill),
    make_pair("walletpassphrase",       &walletpassphrase),
    make_pair("walletpassphrasechange", &walletpassphrasechange),
    make_pair("walletlock",             &walletlock),
    make_pair("encryptwallet",          &encryptwallet),
    make_pair("validateaddress",        &validateaddress),
    make_pair("getbalance",             &getbalance),
    make_pair("move",                   &movecmd),
    make_pair("sendfrom",               &sendfrom),
    make_pair("sendmany",               &sendmany),
    make_pair("gettransaction",         &gettransaction),
    make_pair("listtransactions",       &listtransactions),
    make_pair("getwork",                &getwork),
    make_pair("listaccounts",           &listaccounts),
    make_pair("settxfee",               &settxfee),
=======
    make_pair("help",                  &help),
    make_pair("stop",                  &stop),
    make_pair("getblockcount",         &getblockcount),
    make_pair("getblocknumber",        &getblocknumber),
    make_pair("getconnectioncount",    &getconnectioncount),
    make_pair("getdifficulty",         &getdifficulty),
    make_pair("getgenerate",           &getgenerate),
    make_pair("setgenerate",           &setgenerate),
    make_pair("gethashespersec",       &gethashespersec),
    make_pair("getinfo",               &getinfo),
    make_pair("getnewaddress",         &getnewaddress),
    make_pair("getaccountaddress",     &getaccountaddress),
    make_pair("setaccount",            &setaccount),
    make_pair("setlabel",              &setaccount), // deprecated
    make_pair("getaccount",            &getaccount),
    make_pair("getlabel",              &getaccount), // deprecated
    make_pair("getaddressesbyaccount", &getaddressesbyaccount),
    make_pair("getaddressesbylabel",   &getaddressesbyaccount), // deprecated
    make_pair("sendtoaddress",         &sendtoaddress),
    make_pair("getamountreceived",     &getreceivedbyaddress), // deprecated, renamed to getreceivedbyaddress
    make_pair("getallreceived",        &listreceivedbyaddress), // deprecated, renamed to listreceivedbyaddress
    make_pair("getreceivedbyaddress",  &getreceivedbyaddress),
    make_pair("getreceivedbyaccount",  &getreceivedbyaccount),
    make_pair("getreceivedbylabel",    &getreceivedbyaccount), // deprecated
    make_pair("listreceivedbyaddress", &listreceivedbyaddress),
    make_pair("listreceivedbyaccount", &listreceivedbyaccount),
    make_pair("listreceivedbylabel",   &listreceivedbyaccount), // deprecated
    make_pair("backupwallet",          &backupwallet),
    make_pair("validateaddress",       &validateaddress),
    make_pair("getbalance",            &getbalance),
    make_pair("move",                  &movecmd),
    make_pair("sendfrom",              &sendfrom),
    make_pair("sendmany",              &sendmany),
    make_pair("gettransaction",        &gettransaction),
    make_pair("listtransactions",      &listtransactions),
    make_pair("getwork",               &getwork),
    make_pair("listaccounts",          &listaccounts),
    make_pair("settxfee",              &settxfee),

    make_pair("monitortx",             &monitortx),
    make_pair("monitorblocks",         &monitorblocks),
    make_pair("listmonitored",         &listmonitored),
    make_pair("getblock",              &getblock),
>>>>>>> f62c6087
};
map<string, rpcfn_type> mapCallTable(pCallTable, pCallTable + sizeof(pCallTable)/sizeof(pCallTable[0]));

string pAllowInSafeMode[] =
{
    "help",
    "stop",
    "getblockcount",
    "getblocknumber",
    "getconnectioncount",
    "getdifficulty",
    "getgenerate",
    "setgenerate",
    "gethashespersec",
    "getinfo",
    "getnewaddress",
    "getaccountaddress",
    "setlabel", // deprecated
    "getaccount",
    "getlabel", // deprecated
    "getaddressesbyaccount",
    "getaddressesbylabel", // deprecated
    "backupwallet",
    "keypoolrefill",
    "walletpassphrase",
    "walletlock",
    "validateaddress",
    "getwork",

    "monitortx",
    "monitorblocks",
    "listmonitored",
    "getblock",
    "gettransaction",
};
set<string> setAllowInSafeMode(pAllowInSafeMode, pAllowInSafeMode + sizeof(pAllowInSafeMode)/sizeof(pAllowInSafeMode[0]));




//
// HTTP protocol
//
// This ain't Apache.  We're just using HTTP header for the length field
// and to be compatible with other JSON-RPC implementations.
//

string HTTPPost(const string& host, const string& path, const string& strMsg,
                const map<string,string>& mapRequestHeaders)
{
    ostringstream s;
    s << "POST " << path << " HTTP/1.1\r\n"
      << "User-Agent: bitcoin-json-rpc/" << FormatFullVersion() << "\r\n"
      << "Host: " << host << "\r\n"
      << "Content-Type: application/json\r\n"
      << "Content-Length: " << strMsg.size() << "\r\n"
      << "Accept: application/json\r\n";
    BOOST_FOREACH(const PAIRTYPE(string, string)& item, mapRequestHeaders)
        s << item.first << ": " << item.second << "\r\n";
    s << "\r\n" << strMsg;

    return s.str();
}

string rfc1123Time()
{
    char buffer[64];
    time_t now;
    time(&now);
    struct tm* now_gmt = gmtime(&now);
    string locale(setlocale(LC_TIME, NULL));
    setlocale(LC_TIME, "C"); // we want posix (aka "C") weekday/month strings
    strftime(buffer, sizeof(buffer), "%a, %d %b %Y %H:%M:%S +0000", now_gmt);
    setlocale(LC_TIME, locale.c_str());
    return string(buffer);
}

static string HTTPReply(int nStatus, const string& strMsg)
{
    if (nStatus == 401)
        return strprintf("HTTP/1.0 401 Authorization Required\r\n"
            "Date: %s\r\n"
            "Server: bitcoin-json-rpc/%s\r\n"
            "WWW-Authenticate: Basic realm=\"jsonrpc\"\r\n"
            "Content-Type: text/html\r\n"
            "Content-Length: 296\r\n"
            "\r\n"
            "<!DOCTYPE HTML PUBLIC \"-//W3C//DTD HTML 4.01 Transitional//EN\"\r\n"
            "\"http://www.w3.org/TR/1999/REC-html401-19991224/loose.dtd\">\r\n"
            "<HTML>\r\n"
            "<HEAD>\r\n"
            "<TITLE>Error</TITLE>\r\n"
            "<META HTTP-EQUIV='Content-Type' CONTENT='text/html; charset=ISO-8859-1'>\r\n"
            "</HEAD>\r\n"
            "<BODY><H1>401 Unauthorized.</H1></BODY>\r\n"
            "</HTML>\r\n", rfc1123Time().c_str(), FormatFullVersion().c_str());
    string strStatus;
         if (nStatus == 200) strStatus = "OK";
    else if (nStatus == 400) strStatus = "Bad Request";
    else if (nStatus == 403) strStatus = "Forbidden";
    else if (nStatus == 404) strStatus = "Not Found";
    else if (nStatus == 500) strStatus = "Internal Server Error";
    return strprintf(
            "HTTP/1.1 %d %s\r\n"
            "Date: %s\r\n"
            "Connection: close\r\n"
            "Content-Length: %d\r\n"
            "Content-Type: application/json\r\n"
            "Server: bitcoin-json-rpc/%s\r\n"
            "\r\n"
            "%s",
        nStatus,
        strStatus.c_str(),
        rfc1123Time().c_str(),
        strMsg.size(),
        FormatFullVersion().c_str(),
        strMsg.c_str());
}

int ReadHTTPStatus(std::basic_istream<char>& stream)
{
    string str;
    getline(stream, str);
    vector<string> vWords;
    boost::split(vWords, str, boost::is_any_of(" "));
    if (vWords.size() < 2)
        return 500;
    return atoi(vWords[1].c_str());
}

int ReadHTTPHeader(std::basic_istream<char>& stream, map<string, string>& mapHeadersRet)
{
    int nLen = 0;
    loop
    {
        string str;
        std::getline(stream, str);
        if (str.empty() || str == "\r")
            break;
        string::size_type nColon = str.find(":");
        if (nColon != string::npos)
        {
            string strHeader = str.substr(0, nColon);
            boost::trim(strHeader);
            boost::to_lower(strHeader);
            string strValue = str.substr(nColon+1);
            boost::trim(strValue);
            mapHeadersRet[strHeader] = strValue;
            if (strHeader == "content-length")
                nLen = atoi(strValue.c_str());
        }
    }
    return nLen;
}

int ReadHTTP(std::basic_istream<char>& stream, map<string, string>& mapHeadersRet, string& strMessageRet)
{
    mapHeadersRet.clear();
    strMessageRet = "";

    // Read status
    int nStatus = ReadHTTPStatus(stream);

    // Read header
    int nLen = ReadHTTPHeader(stream, mapHeadersRet);
    if (nLen < 0 || nLen > MAX_SIZE)
        return 500;

    // Read message
    if (nLen > 0)
    {
        vector<char> vch(nLen);
        stream.read(&vch[0], nLen);
        strMessageRet = string(vch.begin(), vch.end());
    }

    return nStatus;
}

string EncodeBase64(string s)
{
    BIO *b64, *bmem;
    BUF_MEM *bptr;

    b64 = BIO_new(BIO_f_base64());
    BIO_set_flags(b64, BIO_FLAGS_BASE64_NO_NL);
    bmem = BIO_new(BIO_s_mem());
    b64 = BIO_push(b64, bmem);
    BIO_write(b64, s.c_str(), s.size());
    BIO_flush(b64);
    BIO_get_mem_ptr(b64, &bptr);

    string result(bptr->data, bptr->length);
    BIO_free_all(b64);

    return result;
}

string DecodeBase64(string s)
{
    BIO *b64, *bmem;

    char* buffer = static_cast<char*>(calloc(s.size(), sizeof(char)));

    b64 = BIO_new(BIO_f_base64());
    BIO_set_flags(b64, BIO_FLAGS_BASE64_NO_NL);
    bmem = BIO_new_mem_buf(const_cast<char*>(s.c_str()), s.size());
    bmem = BIO_push(b64, bmem);
    BIO_read(bmem, buffer, s.size());
    BIO_free_all(bmem);

    string result(buffer);
    free(buffer);
    return result;
}

bool HTTPAuthorized(map<string, string>& mapHeaders)
{
    string strAuth = mapHeaders["authorization"];
    if (strAuth.substr(0,6) != "Basic ")
        return false;
    string strUserPass64 = strAuth.substr(6); boost::trim(strUserPass64);
    string strUserPass = DecodeBase64(strUserPass64);
    string::size_type nColon = strUserPass.find(":");
    if (nColon == string::npos)
        return false;
    string strUser = strUserPass.substr(0, nColon);
    string strPassword = strUserPass.substr(nColon+1);
    return (strUser == mapArgs["-rpcuser"] && strPassword == mapArgs["-rpcpassword"]);
}

//
// JSON-RPC protocol.  Bitcoin speaks version 1.0 for maximum compatibility,
// but uses JSON-RPC 1.1/2.0 standards for parts of the 1.0 standard that were
// unspecified (HTTP errors and contents of 'error').
//
// 1.0 spec: http://json-rpc.org/wiki/specification
// 1.2 spec: http://groups.google.com/group/json-rpc/web/json-rpc-over-http
// http://www.codeproject.com/KB/recipes/JSON_Spirit.aspx
//

string JSONRPCRequest(const string& strMethod, const Array& params, const Value& id)
{
    Object request;
    request.push_back(Pair("method", strMethod));
    request.push_back(Pair("params", params));
    request.push_back(Pair("id", id));
    return write_string(Value(request), false) + "\n";
}

string JSONRPCReply(const Value& result, const Value& error, const Value& id)
{
    Object reply;
    if (error.type() != null_type)
        reply.push_back(Pair("result", Value::null));
    else
        reply.push_back(Pair("result", result));
    reply.push_back(Pair("error", error));
    reply.push_back(Pair("id", id));
    return write_string(Value(reply), false) + "\n";
}

void ErrorReply(std::ostream& stream, const Object& objError, const Value& id)
{
    // Send error reply from json-rpc error object
    int nStatus = 500;
    int code = find_value(objError, "code").get_int();
    if (code == -32600) nStatus = 400;
    else if (code == -32601) nStatus = 404;
    string strReply = JSONRPCReply(Value::null, objError, id);
    stream << HTTPReply(nStatus, strReply) << std::flush;
}

bool ClientAllowed(const string& strAddress)
{
    if (strAddress == asio::ip::address_v4::loopback().to_string())
        return true;
    const vector<string>& vAllow = mapMultiArgs["-rpcallowip"];
    BOOST_FOREACH(string strAllow, vAllow)
        if (WildcardMatch(strAddress, strAllow))
            return true;
    return false;
}


void ThreadRPCServer(void* parg)
{
    IMPLEMENT_RANDOMIZE_STACK(ThreadRPCServer(parg));
    try
    {
        vnThreadsRunning[4]++;
        ThreadRPCServer2(parg);
        vnThreadsRunning[4]--;
    }
    catch (std::exception& e) {
        vnThreadsRunning[4]--;
        PrintException(&e, "ThreadRPCServer()");
    } catch (...) {
        vnThreadsRunning[4]--;
        PrintException(NULL, "ThreadRPCServer()");
    }
    printf("ThreadRPCServer exiting\n");
}

void ThreadRPCServer2(void* parg)
{
    printf("ThreadRPCServer started\n");

    if (mapArgs["-rpcuser"] == "" && mapArgs["-rpcpassword"] == "")
    {
        string strWhatAmI = "To use bitcoind";
        if (mapArgs.count("-server"))
            strWhatAmI = strprintf(_("To use the %s option"), "\"-server\"");
        else if (mapArgs.count("-daemon"))
            strWhatAmI = strprintf(_("To use the %s option"), "\"-daemon\"");
        PrintConsole(
            _("Warning: %s, you must set rpcpassword=<password>\nin the configuration file: %s\n"
              "If the file does not exist, create it with owner-readable-only file permissions.\n"),
                strWhatAmI.c_str(),
                GetConfigFile().c_str());
        CreateThread(Shutdown, NULL);
        return;
    }

    bool fUseSSL = GetBoolArg("-rpcssl");
    asio::ip::address bindAddress = mapArgs.count("-rpcallowip") ? asio::ip::address_v4::any() : asio::ip::address_v4::loopback();

    asio::io_service io_service;
    ip::tcp::endpoint endpoint(bindAddress, GetArg("-rpcport", 8332));
    ip::tcp::acceptor acceptor(io_service, endpoint);

    acceptor.set_option(boost::asio::ip::tcp::acceptor::reuse_address(true));

#ifdef USE_SSL
    ssl::context context(io_service, ssl::context::sslv23);
    if (fUseSSL)
    {
        context.set_options(ssl::context::no_sslv2);
        filesystem::path certfile = GetArg("-rpcsslcertificatechainfile", "server.cert");
        if (!certfile.is_complete()) certfile = filesystem::path(GetDataDir()) / certfile;
        if (filesystem::exists(certfile)) context.use_certificate_chain_file(certfile.string().c_str());
        else printf("ThreadRPCServer ERROR: missing server certificate file %s\n", certfile.string().c_str());
        filesystem::path pkfile = GetArg("-rpcsslprivatekeyfile", "server.pem");
        if (!pkfile.is_complete()) pkfile = filesystem::path(GetDataDir()) / pkfile;
        if (filesystem::exists(pkfile)) context.use_private_key_file(pkfile.string().c_str(), ssl::context::pem);
        else printf("ThreadRPCServer ERROR: missing server private key file %s\n", pkfile.string().c_str());

        string ciphers = GetArg("-rpcsslciphers",
                                         "TLSv1+HIGH:!SSLv2:!aNULL:!eNULL:!AH:!3DES:@STRENGTH");
        SSL_CTX_set_cipher_list(context.impl(), ciphers.c_str());
    }
#else
    if (fUseSSL)
        throw runtime_error("-rpcssl=1, but bitcoin compiled without full openssl libraries.");
#endif

    loop
    {
        // Accept connection
#ifdef USE_SSL
        SSLStream sslStream(io_service, context);
        SSLIOStreamDevice d(sslStream, fUseSSL);
        iostreams::stream<SSLIOStreamDevice> stream(d);
#else
        ip::tcp::iostream stream;
#endif

        ip::tcp::endpoint peer;
        vnThreadsRunning[4]--;
#ifdef USE_SSL
        acceptor.accept(sslStream.lowest_layer(), peer);
#else
        acceptor.accept(*stream.rdbuf(), peer);
#endif
        vnThreadsRunning[4]++;
        if (fShutdown)
            return;

        // Restrict callers by IP
        if (!ClientAllowed(peer.address().to_string()))
        {
            // Only send a 403 if we're not using SSL to prevent a DoS during the SSL handshake.
            if (!fUseSSL)
                stream << HTTPReply(403, "") << std::flush;
            continue;
        }

        map<string, string> mapHeaders;
        string strRequest;

        boost::thread api_caller(ReadHTTP, boost::ref(stream), boost::ref(mapHeaders), boost::ref(strRequest));
        if (!api_caller.timed_join(boost::posix_time::seconds(GetArg("-rpctimeout", 30))))
        {   // Timed out:
            acceptor.cancel();
            printf("ThreadRPCServer ReadHTTP timeout\n");
            continue;
        }

        // Check authorization
        if (mapHeaders.count("authorization") == 0)
        {
            stream << HTTPReply(401, "") << std::flush;
            continue;
        }
        if (!HTTPAuthorized(mapHeaders))
        {
            // Deter brute-forcing short passwords
            if (mapArgs["-rpcpassword"].size() < 15)
                Sleep(50);

            stream << HTTPReply(401, "") << std::flush;
            printf("ThreadRPCServer incorrect password attempt\n");
            continue;
        }

        Value id = Value::null;
        try
        {
            // Parse request
            Value valRequest;
            if (!read_string(strRequest, valRequest) || valRequest.type() != obj_type)
                throw JSONRPCError(-32700, "Parse error");
            const Object& request = valRequest.get_obj();

            // Parse id now so errors from here on will have the id
            id = find_value(request, "id");

            // Parse method
            Value valMethod = find_value(request, "method");
            if (valMethod.type() == null_type)
                throw JSONRPCError(-32600, "Missing method");
            if (valMethod.type() != str_type)
                throw JSONRPCError(-32600, "Method must be a string");
            string strMethod = valMethod.get_str();
            if (strMethod != "getwork")
                printf("ThreadRPCServer method=%s\n", strMethod.c_str());

            // Parse params
            Value valParams = find_value(request, "params");
            Array params;
            if (valParams.type() == array_type)
                params = valParams.get_array();
            else if (valParams.type() == null_type)
                params = Array();
            else
                throw JSONRPCError(-32600, "Params must be an array");

            // Find method
            map<string, rpcfn_type>::iterator mi = mapCallTable.find(strMethod);
            if (mi == mapCallTable.end())
                throw JSONRPCError(-32601, "Method not found");

            // Observe safe mode
            string strWarning = GetWarnings("rpc");
            if (strWarning != "" && !GetBoolArg("-disablesafemode") && !setAllowInSafeMode.count(strMethod))
                throw JSONRPCError(-2, string("Safe mode: ") + strWarning);

            try
            {
                // Execute
                Value result;
                CRITICAL_BLOCK(cs_main)
                CRITICAL_BLOCK(pwalletMain->cs_wallet)
                    result = (*(*mi).second)(params, false);

                // Send reply
                string strReply = JSONRPCReply(result, Value::null, id);
                stream << HTTPReply(200, strReply) << std::flush;
            }
            catch (std::exception& e)
            {
                ErrorReply(stream, JSONRPCError(-1, e.what()), id);
            }
        }
        catch (Object& objError)
        {
            ErrorReply(stream, objError, id);
        }
        catch (std::exception& e)
        {
            ErrorReply(stream, JSONRPCError(-32700, e.what()), id);
        }
    }
}




Object CallRPC(const string& strMethod, const Array& params)
{
    if (mapArgs["-rpcuser"] == "" && mapArgs["-rpcpassword"] == "")
        throw runtime_error(strprintf(
            _("You must set rpcpassword=<password> in the configuration file:\n%s\n"
              "If the file does not exist, create it with owner-readable-only file permissions."),
                GetConfigFile().c_str()));

    // Connect to localhost
    bool fUseSSL = GetBoolArg("-rpcssl");
#ifdef USE_SSL
    asio::io_service io_service;
    ssl::context context(io_service, ssl::context::sslv23);
    context.set_options(ssl::context::no_sslv2);
    SSLStream sslStream(io_service, context);
    SSLIOStreamDevice d(sslStream, fUseSSL);
    iostreams::stream<SSLIOStreamDevice> stream(d);
    if (!d.connect(GetArg("-rpcconnect", "127.0.0.1"), GetArg("-rpcport", "8332")))
        throw runtime_error("couldn't connect to server");
#else
    if (fUseSSL)
        throw runtime_error("-rpcssl=1, but bitcoin compiled without full openssl libraries.");

    ip::tcp::iostream stream(GetArg("-rpcconnect", "127.0.0.1"), GetArg("-rpcport", "8332"));
    if (stream.fail())
        throw runtime_error("couldn't connect to server");
#endif


    // HTTP basic authentication
    string strUserPass64 = EncodeBase64(mapArgs["-rpcuser"] + ":" + mapArgs["-rpcpassword"]);
    map<string, string> mapRequestHeaders;
    mapRequestHeaders["Authorization"] = string("Basic ") + strUserPass64;

    // Send request
    string strRequest = JSONRPCRequest(strMethod, params, 1);
    string strPost = HTTPPost("127.0.0.1", "/", strRequest, mapRequestHeaders);
    stream << strPost << std::flush;

    // Receive reply
    map<string, string> mapHeaders;
    string strReply;
    int nStatus = ReadHTTP(stream, mapHeaders, strReply);
    if (nStatus == 401)
        throw runtime_error("incorrect rpcuser or rpcpassword (authorization failed)");
    else if (nStatus >= 400 && nStatus != 400 && nStatus != 404 && nStatus != 500)
        throw runtime_error(strprintf("server returned HTTP error %d", nStatus));
    else if (strReply.empty())
        throw runtime_error("no response from server");

    // Parse reply
    Value valReply;
    if (!read_string(strReply, valReply))
        throw runtime_error("couldn't parse reply from server");
    const Object& reply = valReply.get_obj();
    if (reply.empty())
        throw runtime_error("expected reply to have result, error and id properties");

    return reply;
}




template<typename T>
void ConvertTo(Value& value)
{
    if (value.type() == str_type)
    {
        // reinterpret string as unquoted json value
        Value value2;
        if (!read_string(value.get_str(), value2))
            throw runtime_error("type mismatch");
        value = value2.get_value<T>();
    }
    else
    {
        value = value.get_value<T>();
    }
}

int CommandLineRPC(int argc, char *argv[])
{
    string strPrint;
    int nRet = 0;
    try
    {
        // Skip switches
        while (argc > 1 && IsSwitchChar(argv[1][0]))
        {
            argc--;
            argv++;
        }

        // Method
        if (argc < 2)
            throw runtime_error("too few parameters");
        string strMethod = argv[1];

        // Parameters default to strings
        Array params;
        for (int i = 2; i < argc; i++)
            params.push_back(argv[i]);
        int n = params.size();

        //
        // Special case non-string parameter types
        //
        if (strMethod == "setgenerate"            && n > 0) ConvertTo<bool>(params[0]);
        if (strMethod == "setgenerate"            && n > 1) ConvertTo<boost::int64_t>(params[1]);
        if (strMethod == "sendtoaddress"          && n > 1) ConvertTo<double>(params[1]);
        if (strMethod == "settxfee"               && n > 0) ConvertTo<double>(params[0]);
        if (strMethod == "getamountreceived"      && n > 1) ConvertTo<boost::int64_t>(params[1]); // deprecated
        if (strMethod == "getreceivedbyaddress"   && n > 1) ConvertTo<boost::int64_t>(params[1]);
        if (strMethod == "getreceivedbyaccount"   && n > 1) ConvertTo<boost::int64_t>(params[1]);
        if (strMethod == "getreceivedbylabel"     && n > 1) ConvertTo<boost::int64_t>(params[1]); // deprecated
        if (strMethod == "getallreceived"         && n > 0) ConvertTo<boost::int64_t>(params[0]); // deprecated
        if (strMethod == "getallreceived"         && n > 1) ConvertTo<bool>(params[1]); // deprecated
        if (strMethod == "listreceivedbyaddress"  && n > 0) ConvertTo<boost::int64_t>(params[0]);
        if (strMethod == "listreceivedbyaddress"  && n > 1) ConvertTo<bool>(params[1]);
        if (strMethod == "listreceivedbyaccount"  && n > 0) ConvertTo<boost::int64_t>(params[0]);
        if (strMethod == "listreceivedbyaccount"  && n > 1) ConvertTo<bool>(params[1]);
        if (strMethod == "listreceivedbylabel"    && n > 0) ConvertTo<boost::int64_t>(params[0]); // deprecated
        if (strMethod == "listreceivedbylabel"    && n > 1) ConvertTo<bool>(params[1]); // deprecated
        if (strMethod == "getbalance"             && n > 1) ConvertTo<boost::int64_t>(params[1]);
        if (strMethod == "move"                   && n > 2) ConvertTo<double>(params[2]);
        if (strMethod == "move"                   && n > 3) ConvertTo<boost::int64_t>(params[3]);
        if (strMethod == "sendfrom"               && n > 2) ConvertTo<double>(params[2]);
        if (strMethod == "sendfrom"               && n > 3) ConvertTo<boost::int64_t>(params[3]);
        if (strMethod == "listtransactions"       && n > 1) ConvertTo<boost::int64_t>(params[1]);
        if (strMethod == "listtransactions"       && n > 2) ConvertTo<boost::int64_t>(params[2]);
        if (strMethod == "listaccounts"           && n > 0) ConvertTo<boost::int64_t>(params[0]);
        if (strMethod == "walletpassphrase"       && n > 1) ConvertTo<boost::int64_t>(params[1]);
        if (strMethod == "sendmany"               && n > 1)
        {
            string s = params[1].get_str();
            Value v;
            if (!read_string(s, v) || v.type() != obj_type)
                throw runtime_error("type mismatch");
            params[1] = v.get_obj();
        }
        if (strMethod == "sendmany"                && n > 2) ConvertTo<boost::int64_t>(params[2]);

        if (strMethod == "monitortx"              && n > 1) ConvertTo<bool>(params[1]);
        if (strMethod == "monitorblocks"          && n > 1) ConvertTo<bool>(params[1]);
        if (strMethod == "getblock"               && n > 0) ConvertTo<boost::int64_t>(params[0]);

        // Execute
        Object reply = CallRPC(strMethod, params);

        // Parse reply
        const Value& result = find_value(reply, "result");
        const Value& error  = find_value(reply, "error");

        if (error.type() != null_type)
        {
            // Error
            strPrint = "error: " + write_string(error, false);
            int code = find_value(error.get_obj(), "code").get_int();
            nRet = abs(code);
        }
        else
        {
            // Result
            if (result.type() == null_type)
                strPrint = "";
            else if (result.type() == str_type)
                strPrint = result.get_str();
            else
                strPrint = write_string(result, true);
        }
    }
    catch (std::exception& e)
    {
        strPrint = string("error: ") + e.what();
        nRet = 87;
    }
    catch (...)
    {
        PrintException(NULL, "CommandLineRPC()");
    }

    if (strPrint != "")
    {
#if defined(__WXMSW__) && defined(GUI)
        // Windows GUI apps can't print to command line,
        // so settle for a message box yuck
        MyMessageBox(strPrint, "Bitcoin", wxOK);
#else
        fprintf((nRet == 0 ? stdout : stderr), "%s\n", strPrint.c_str());
#endif
    }
    return nRet;
}

#ifdef TEST
int main(int argc, char *argv[])
{
#ifdef _MSC_VER
    // Turn off microsoft heap dump noise
    _CrtSetReportMode(_CRT_WARN, _CRTDBG_MODE_FILE);
    _CrtSetReportFile(_CRT_WARN, CreateFile("NUL", GENERIC_WRITE, 0, NULL, OPEN_EXISTING, 0, 0));
#endif
    setbuf(stdin, NULL);
    setbuf(stdout, NULL);
    setbuf(stderr, NULL);

    try
    {
        if (argc >= 2 && string(argv[1]) == "-server")
        {
            printf("server ready\n");
            ThreadRPCServer(NULL);
        }
        else
        {
            return CommandLineRPC(argc, argv);
        }
    }
    catch (std::exception& e) {
        PrintException(&e, "main()");
    } catch (...) {
        PrintException(NULL, "main()");
    }
    return 0;
}
#endif<|MERGE_RESOLUTION|>--- conflicted
+++ resolved
@@ -39,19 +39,15 @@
 typedef Value(*rpcfn_type)(const Array& params, bool fHelp);
 extern map<string, rpcfn_type> mapCallTable;
 
-<<<<<<< HEAD
 static int64 nWalletUnlockTime;
 static CCriticalSection cs_nWalletUnlockTime;
-=======
+
 // Split up rpc.cpp, it was getting unwieldy.
 // These are in rpcmonitor.cpp:
 extern Object blockToJSON(const CBlock& block, const CBlockIndex* blockindex);
 extern Value listmonitored(const Array& params, bool fHelp);
 extern Value monitortx(const Array& params, bool fHelp);
 extern Value monitorblocks(const Array& params, bool fHelp);
-
->>>>>>> f62c6087
-
 
 Object JSONRPCError(int code, const string& message)
 {
@@ -1474,15 +1470,9 @@
             "validateaddress <bitcoinaddress>\n"
             "Return information about <bitcoinaddress>.");
 
-<<<<<<< HEAD
     CBitcoinAddress address(params[0].get_str());
     bool isValid = address.IsValid();
 
-=======
-    string strAddress = params[0].get_str();
-    uint160 hash160;
-    bool isValid = AddressToHash160(strAddress, hash160);
->>>>>>> f62c6087
     Object ret;
     ret.push_back(Pair("isvalid", isValid));
     if (isValid)
@@ -1638,7 +1628,6 @@
 
 pair<string, rpcfn_type> pCallTable[] =
 {
-<<<<<<< HEAD
     make_pair("help",                   &help),
     make_pair("stop",                   &stop),
     make_pair("getblockcount",          &getblockcount),
@@ -1682,51 +1671,10 @@
     make_pair("getwork",                &getwork),
     make_pair("listaccounts",           &listaccounts),
     make_pair("settxfee",               &settxfee),
-=======
-    make_pair("help",                  &help),
-    make_pair("stop",                  &stop),
-    make_pair("getblockcount",         &getblockcount),
-    make_pair("getblocknumber",        &getblocknumber),
-    make_pair("getconnectioncount",    &getconnectioncount),
-    make_pair("getdifficulty",         &getdifficulty),
-    make_pair("getgenerate",           &getgenerate),
-    make_pair("setgenerate",           &setgenerate),
-    make_pair("gethashespersec",       &gethashespersec),
-    make_pair("getinfo",               &getinfo),
-    make_pair("getnewaddress",         &getnewaddress),
-    make_pair("getaccountaddress",     &getaccountaddress),
-    make_pair("setaccount",            &setaccount),
-    make_pair("setlabel",              &setaccount), // deprecated
-    make_pair("getaccount",            &getaccount),
-    make_pair("getlabel",              &getaccount), // deprecated
-    make_pair("getaddressesbyaccount", &getaddressesbyaccount),
-    make_pair("getaddressesbylabel",   &getaddressesbyaccount), // deprecated
-    make_pair("sendtoaddress",         &sendtoaddress),
-    make_pair("getamountreceived",     &getreceivedbyaddress), // deprecated, renamed to getreceivedbyaddress
-    make_pair("getallreceived",        &listreceivedbyaddress), // deprecated, renamed to listreceivedbyaddress
-    make_pair("getreceivedbyaddress",  &getreceivedbyaddress),
-    make_pair("getreceivedbyaccount",  &getreceivedbyaccount),
-    make_pair("getreceivedbylabel",    &getreceivedbyaccount), // deprecated
-    make_pair("listreceivedbyaddress", &listreceivedbyaddress),
-    make_pair("listreceivedbyaccount", &listreceivedbyaccount),
-    make_pair("listreceivedbylabel",   &listreceivedbyaccount), // deprecated
-    make_pair("backupwallet",          &backupwallet),
-    make_pair("validateaddress",       &validateaddress),
-    make_pair("getbalance",            &getbalance),
-    make_pair("move",                  &movecmd),
-    make_pair("sendfrom",              &sendfrom),
-    make_pair("sendmany",              &sendmany),
-    make_pair("gettransaction",        &gettransaction),
-    make_pair("listtransactions",      &listtransactions),
-    make_pair("getwork",               &getwork),
-    make_pair("listaccounts",          &listaccounts),
-    make_pair("settxfee",              &settxfee),
-
-    make_pair("monitortx",             &monitortx),
-    make_pair("monitorblocks",         &monitorblocks),
-    make_pair("listmonitored",         &listmonitored),
-    make_pair("getblock",              &getblock),
->>>>>>> f62c6087
+    make_pair("monitortx",              &monitortx),
+    make_pair("monitorblocks",          &monitorblocks),
+    make_pair("listmonitored",          &listmonitored),
+    make_pair("getblock",               &getblock),
 };
 map<string, rpcfn_type> mapCallTable(pCallTable, pCallTable + sizeof(pCallTable)/sizeof(pCallTable[0]));
 
